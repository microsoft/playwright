--- conflicted
+++ resolved
@@ -122,7 +122,18 @@
 pwsh bin\Debug\netX\playwright.ps1 codegen
 ```
 
-<<<<<<< HEAD
+## Install browsers via API
+
+It's possible to run [Command line tools](./cli.md) commands via the .NET API:
+
+```csharp
+var exitCode = Microsoft.Playwright.Program.Main(new[] {"install"});
+if (exitCode != 0)
+{
+    throw new Exception($"Playwright exited with code {exitCode}");
+}
+```
+
 ## Bundle drivers for different platforms
 
 Playwright by default does bundle only the driver for the .NET publish target runtime. If you want to bundle for additional platforms, you can
@@ -140,19 +151,6 @@
 <PropertyGroup>
   <PlaywrightPlatform>osx;linux</PlaywrightPlatform>
 </PropertyGroup>
-=======
-## Install browsers via API
-
-It's possible to run [Command line tools](./cli.md) commands via the .NET API:
-
-```csharp
-var exitCode = Microsoft.Playwright.Program.Main(new[] {"install"});
-if (exitCode != 0)
-{
-    throw new Exception($"Playwright exited with code {exitCode}");
-}
->>>>>>> 97b975b5
-```
 
 ## System requirements
 
