---
id: intro
title: "Installation"
---

Playwright was created specifically to accommodate the needs of end-to-end testing. Playwright supports all modern rendering engines including Chromium, WebKit, and Firefox. Test on Windows, Linux, and macOS, locally or on CI, headless or headed with native mobile emulation. 

Playwright recommends using the official [Playwright Pytest plugin](./test-runners.md) to write end-to-end tests. It provides context isolation, running it on multiple browser configurations out of the box. Alternatively you can use the [library](./library.md) to manually write the testing infrastructure with your preferred test-runner. The Pytest plugin utilizes the sync version of Playwright, there is also an async version accessible via the library.

Get started by installing Playwright and running the example test to see it in action.

Install the [Pytest plugin](https://pypi.org/project/pytest-playwright/):

```bash
pip install pytest-playwright
```

Install the required browsers:

```bash
playwright install
```

## Add Example Test

Create a `test_my_application.py` file inside the current working directory or in a sub-directory with the code below:

```py
import re
from playwright.sync_api import Page, expect


def test_homepage_has_Playwright_in_title_and_get_started_link_linking_to_the_intro_page(
    page: Page, foo
):
    page.goto("https://playwright.dev/")

    # Expect a title "to contain" a substring.
    expect(page).to_have_title(re.compile("Playwright"))

    # create a locator
    get_started = page.locator("text=Get Started")

    # Expect an attribute "to be strictly equal" to the value.
    expect(get_started).to_have_attribute("href", "/docs/intro")

<<<<<<< HEAD
By default, Playwright runs the browsers in headless mode. To see the browser UI, pass the `headless=False` flag while launching the browser. You can also use [`option: slowMo`] to slow down execution. Learn more in the debugging tools [section](./debug-intro.md).
=======
    # Click the get started link.
    get_started.click()
>>>>>>> 4bec6309

    # Expects the URL to contain intro.
    expect(page).to_have_url(re.compile(".*intro"))
```

## Running the Example Test

By default tests will be run on chromium. This can be configured via the CLI options. Tests are run in headless mode meaning no browser UI will open up when running the tests. Results of the tests and test logs will be shown in the terminal.

```bash
pytest
```

See our doc on [Running Tests](./running-tests.md) to learn more about running tests in headed mode, running multiple tests, running specific tests etc.

## What's next

- [Write tests using web first assertions, page fixtures and locators](./writing-tests.md)
- [Run single tests, multiple tests, headed mode](./running-tests.md)
- [Debug tests with the Playwright Debugger](./debug.md)
- [Generate tests with Codegen](./codegen.md)
- [See a trace of your tests](./trace-viewer.md)<|MERGE_RESOLUTION|>--- conflicted
+++ resolved
@@ -44,12 +44,8 @@
     # Expect an attribute "to be strictly equal" to the value.
     expect(get_started).to_have_attribute("href", "/docs/intro")
 
-<<<<<<< HEAD
-By default, Playwright runs the browsers in headless mode. To see the browser UI, pass the `headless=False` flag while launching the browser. You can also use [`option: slowMo`] to slow down execution. Learn more in the debugging tools [section](./debug-intro.md).
-=======
     # Click the get started link.
     get_started.click()
->>>>>>> 4bec6309
 
     # Expects the URL to contain intro.
     expect(page).to_have_url(re.compile(".*intro"))
