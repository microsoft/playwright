--- conflicted
+++ resolved
@@ -27,14 +27,10 @@
             assertThat(page).hasTitle(Pattern.compile("Playwright"));
 
             // create a locator
-<<<<<<< HEAD
             Locator getStarted = page.getByRole(AriaRole.LINK, new Page.GetByRoleOptions().setName("Get Started"));
-=======
-            Locator getStarted = page.getByRole(AriaRole.BUTTON, new Page.GetByRoleOptions().setName("Get Started"));
 
             // Expect an attribute "to be strictly equal" to the value.
             assertThat(getStarted).hasAttribute("href", "/docs/intro");
->>>>>>> 1afa38d5
 
             // Click the get started link.
             getStarted.click();
