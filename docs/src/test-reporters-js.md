---
id: test-reporters
title: "Reporters"
---

## Introduction

Playwright Test comes with a few built-in reporters for different needs and ability to provide custom reporters. The easiest way to try out built-in reporters is to pass `--reporter` [command line option](./test-cli.md).


```bash
npx playwright test --reporter=line
```

For more control, you can specify reporters programmatically in the [configuration file](./test-configuration.md).

```js title="playwright.config.ts"
import { defineConfig } from '@playwright/test';

export default defineConfig({
  reporter: 'line',
});
```

### Multiple reporters

You can use multiple reporters at the same time. For example  you can use `'list'` for nice terminal output and `'json'` to get a comprehensive json file with the test results.

```js title="playwright.config.ts"
import { defineConfig } from '@playwright/test';

export default defineConfig({
  reporter: [
    ['list'],
    ['json', {  outputFile: 'test-results.json' }]
  ],
});
```

### Reporters on CI

You can use different reporters locally and on CI. For example, using concise `'dot'` reporter avoids too much output. This is the default on CI.

```js title="playwright.config.ts"
import { defineConfig } from '@playwright/test';

export default defineConfig({
  // Concise 'dot' for CI, default 'list' when running locally
  reporter: process.env.CI ? 'dot' : 'list',
});
```

## Built-in reporters

All built-in reporters show detailed information about failures, and mostly differ in verbosity for successful runs.

### List reporter

List reporter is default (except on CI where the `dot` reporter is default). It prints a line for each test being run.

```bash
npx playwright test --reporter=list
```

```js title="playwright.config.ts"
import { defineConfig } from '@playwright/test';

export default defineConfig({
  reporter: 'list',
});
```

Here is an example output in the middle of a test run. Failures will be listed at the end.
```bash
npx playwright test --reporter=list
Running 124 tests using 6 workers

 1  ✓ should access error in env (438ms)
 2  ✓ handle long test names (515ms)
 3  x 1) render expected (691ms)
 4  ✓ should timeout (932ms)
 5    should repeat each:
 6  ✓ should respect enclosing .gitignore (569ms)
 7    should teardown env after timeout:
 8    should respect excluded tests:
 9  ✓ should handle env beforeEach error (638ms)
10    should respect enclosing .gitignore:
```

You can opt into the step rendering via passing the following config option:

```js title="playwright.config.ts"
import { defineConfig } from '@playwright/test';

export default defineConfig({
  reporter: [['list', { printSteps: true }]],
});
```

List report supports the following configuration options and environment variables:

| Environment Variable Name | Reporter Config Option| Description | Default
|---|---|---|---|
| `PLAYWRIGHT_LIST_PRINT_STEPS` | `printSteps` | Whether to print each step on its own line. | `false`
| `PLAYWRIGHT_FORCE_TTY` | | Whether to produce output suitable for a live terminal. | `true` when terminal is in TTY mode, `false` otherwise.
| `FORCE_COLOR` | | Whether to produce colored output. | `true` when terminal is in TTY mode, `false` otherwise.


### Line reporter

Line reporter is more concise than the list reporter. It uses a single line to report last finished test, and prints failures when they occur. Line reporter is useful for large test suites where it shows the progress but does not spam the output by listing all the tests.

```bash
npx playwright test --reporter=line
```

```js title="playwright.config.ts"
import { defineConfig } from '@playwright/test';

export default defineConfig({
  reporter: 'line',
});
```

Here is an example output in the middle of a test run. Failures are reported inline.
```bash
npx playwright test --reporter=line
Running 124 tests using 6 workers
  1) dot-reporter.spec.ts:20:1 › render expected ===================================================

    Error: expect(received).toBe(expected) // Object.is equality

    Expected: 1
    Received: 0

[23/124] gitignore.spec.ts - should respect nested .gitignore
```

Line report supports the following configuration options and environment variables:

| Environment Variable Name | Reporter Config Option| Description | Default
|---|---|---|---|
| `PLAYWRIGHT_FORCE_TTY` | | Whether to produce output suitable for a live terminal. | `true` when terminal is in TTY mode, `false` otherwise.
| `FORCE_COLOR` | | Whether to produce colored output. | `true` when terminal is in TTY mode, `false` otherwise.


### Dot reporter

Dot reporter is very concise - it only produces a single character per successful test run. It is the default on CI and useful where you don't want a lot of output.

```bash
npx playwright test --reporter=dot
```

```js title="playwright.config.ts"
import { defineConfig } from '@playwright/test';

export default defineConfig({
  reporter: 'dot',
});
```

Here is an example output in the middle of a test run. Failures will be listed at the end.
```bash
npx playwright test --reporter=dot
Running 124 tests using 6 workers
······F·············································
```

<<<<<<< HEAD
One character is displayed for each test that has run, indicating its status:

| Character | Description
|---|---|
| `·` | Passed
| `F` | Failed
| `×` | Failed or timed out - and will be retried
| `±` | Passed on retry (flaky)
| `T` | Timed out
| `°` | Skipped
=======

Dot report supports the following configuration options and environment variables:

| Environment Variable Name | Reporter Config Option| Description | Default
|---|---|---|---|
| `PLAYWRIGHT_FORCE_TTY` | | Whether to produce output suitable for a live terminal. | `true` when terminal is in TTY mode, `false` otherwise.
| `FORCE_COLOR` | | Whether to produce colored output. | `true` when terminal is in TTY mode, `false` otherwise.

>>>>>>> 6290af3a

### HTML reporter

HTML reporter produces a self-contained folder that contains report for the test run that can be served as a web page.

```bash
npx playwright test --reporter=html
```

By default, HTML report is opened automatically if some of the tests failed. You can control this behavior via the
`open` property in the Playwright config or the `PLAYWRIGHT_HTML_OPEN` environmental variable. The possible values for that property are `always`, `never` and `on-failure`
(default).

You can also configure `host` and `port` that are used to serve the HTML report.

```js title="playwright.config.ts"
import { defineConfig } from '@playwright/test';

export default defineConfig({
  reporter: [['html', { open: 'never' }]],
});
```

By default, report is written into the `playwright-report` folder in the current working directory. One can override
that location using the `PLAYWRIGHT_HTML_OUTPUT_DIR` environment variable or a reporter configuration.

In configuration file, pass options directly:

```js title="playwright.config.ts"
import { defineConfig } from '@playwright/test';

export default defineConfig({
  reporter: [['html', { outputFolder: 'my-report' }]],
});
```

If you are uploading attachments from data folder to other location, you can use `attachmentsBaseURL` option to let html report where to look for them.

```js title="playwright.config.ts"
import { defineConfig } from '@playwright/test';

export default defineConfig({
  reporter: [['html', { attachmentsBaseURL: 'https://external-storage.com/' }]],
});
```

A quick way of opening the last test run report is:

```bash
npx playwright show-report
```

Or if there is a custom folder name:

```bash
npx playwright show-report my-report
```

HTML report supports the following configuration options and environment variables:

| Environment Variable Name | Reporter Config Option| Description | Default
|---|---|---|---|
| `PLAYWRIGHT_HTML_OUTPUT_DIR` | `outputFolder` | Directory to save the report to. | `playwright-report`
| `PLAYWRIGHT_HTML_OPEN` | `open` | When to open the html report in the browser, one of `'always'`, `'never'` or `'on-failure'` | `'on-failure'`
| `PLAYWRIGHT_HTML_HOST` | `host` | When report opens in the browser, it will be served bound to this hostname. | `localhost`
| `PLAYWRIGHT_HTML_PORT` | `port` | When report opens in the browser, it will be served on this port. | `9323` or any available port when `9323` is not available.
| `PLAYWRIGHT_HTML_ATTACHMENTS_BASE_URL` | `attachmentsBaseURL` | A separate location where attachments from the `data` subdirectory are uploaded. Only needed when you upload report and `data` separately to different locations. | `data/`

### Blob reporter

Blob reports contain all the details about the test run and can be used later to produce any other report. Their primary function is to facilitate the merging of reports from [sharded tests](./test-sharding.md).

```bash
npx playwright test --reporter=blob
```

By default, the report is written into the `blob-report` directory in the package.json directory or current working directory (if no package.json is found). The report file name looks like `report-<hash>.zip` or `report-<hash>-<shard_number>.zip` when [sharding](./test-sharding.md) is used. The hash is an optional value computed from `--grep`, `--grepInverted`, `--project` and file filters passed as command line arguments. The hash guarantees that running Playwright with different command line options will produce different but stable between runs report names. The output file name can be overridden in the configuration file or pass as `'PLAYWRIGHT_BLOB_OUTPUT_FILE'` environment variable.

```js title="playwright.config.ts"
import { defineConfig } from '@playwright/test';

export default defineConfig({
  reporter: [['blob', { outputFile: `./blob-report/report-${os.platform()}.zip` }]],
});
```

Blob report supports following configuration options and environment variables:

| Environment Variable Name | Reporter Config Option| Description | Default
|---|---|---|---|
| `PLAYWRIGHT_BLOB_OUTPUT_DIR` | `outputDir` | Directory to save the output. Existing content is deleted before writing the new report. | `blob-report`
| `PLAYWRIGHT_BLOB_OUTPUT_NAME` | `fileName` | Report file name. | `report-<project>-<hash>-<shard_number>.zip`
| `PLAYWRIGHT_BLOB_OUTPUT_FILE` | `outputFile` | Full path to the output file. If defined, `outputDir` and `fileName` will be ignored. | `undefined`

### JSON reporter

JSON reporter produces an object with all information about the test run.

Most likely you want to write the JSON to a file. When running with `--reporter=json`, use `PLAYWRIGHT_JSON_OUTPUT_NAME` environment variable:

```bash tab=bash-bash
PLAYWRIGHT_JSON_OUTPUT_NAME=results.json npx playwright test --reporter=json
```

```batch tab=bash-batch
set PLAYWRIGHT_JSON_OUTPUT_NAME=results.json
npx playwright test --reporter=json
```

```powershell tab=bash-powershell
$env:PLAYWRIGHT_JSON_OUTPUT_NAME="results.json"
npx playwright test --reporter=json
```

In configuration file, pass options directly:

```js title="playwright.config.ts"
import { defineConfig } from '@playwright/test';

export default defineConfig({
  reporter: [['json', { outputFile: 'results.json' }]],
});
```

JSON report supports following configuration options and environment variables:

| Environment Variable Name | Reporter Config Option| Description | Default
|---|---|---|---|
| `PLAYWRIGHT_JSON_OUTPUT_DIR` | | Directory to save the output file. Ignored if output file is specified. | `cwd` or config directory.
| `PLAYWRIGHT_JSON_OUTPUT_NAME` | `outputFile` | Base file name for the output, relative to the output dir. | JSON report is printed to the stdout.
| `PLAYWRIGHT_JSON_OUTPUT_FILE` | `outputFile` | Full path to the output file. If defined, `PLAYWRIGHT_JSON_OUTPUT_DIR` and `PLAYWRIGHT_JSON_OUTPUT_NAME` will be ignored. | JSON report is printed to the stdout.

### JUnit reporter

JUnit reporter produces a JUnit-style xml report.

Most likely you want to write the report to an xml file. When running with `--reporter=junit`, use `PLAYWRIGHT_JUNIT_OUTPUT_NAME` environment variable:

```bash tab=bash-bash
PLAYWRIGHT_JUNIT_OUTPUT_NAME=results.xml npx playwright test --reporter=junit
```

```batch tab=bash-batch
set PLAYWRIGHT_JUNIT_OUTPUT_NAME=results.xml
npx playwright test --reporter=junit
```

```powershell tab=bash-powershell
$env:PLAYWRIGHT_JUNIT_OUTPUT_NAME="results.xml"
npx playwright test --reporter=junit
```

In configuration file, pass options directly:

```js title="playwright.config.ts"
import { defineConfig } from '@playwright/test';

export default defineConfig({
  reporter: [['junit', { outputFile: 'results.xml' }]],
});
```

JUnit report supports following configuration options and environment variables:

| Environment Variable Name | Reporter Config Option| Description | Default
|---|---|---|---|
| `PLAYWRIGHT_JUNIT_OUTPUT_DIR` | | Directory to save the output file. Ignored if output file is not specified. | `cwd` or config directory.
| `PLAYWRIGHT_JUNIT_OUTPUT_NAME` | `outputFile` | Base file name for the output, relative to the output dir. | JUnit report is printed to the stdout.
| `PLAYWRIGHT_JUNIT_OUTPUT_FILE` | `outputFile` | Full path to the output file. If defined, `PLAYWRIGHT_JUNIT_OUTPUT_DIR` and `PLAYWRIGHT_JUNIT_OUTPUT_NAME` will be ignored. | JUnit report is printed to the stdout.
| `PLAYWRIGHT_JUNIT_STRIP_ANSI` | `stripANSIControlSequences` | Whether to remove ANSI control sequences from the text before writing it in the report. | By default output text is added as is.
| `PLAYWRIGHT_JUNIT_INCLUDE_PROJECT_IN_TEST_NAME` | `includeProjectInTestName` | Whether to include Playwright project name in every test case as a name prefix. | By default not included.
| `PLAYWRIGHT_JUNIT_SUITE_ID` |  | Value of the `id` attribute on the root `<testsuites/>` report entry. | Empty string.
| `PLAYWRIGHT_JUNIT_SUITE_NAME` |  | Value of the `name` attribute on the root `<testsuites/>` report entry. | Empty string.

### GitHub Actions annotations

You can use the built in `github` reporter to get automatic failure annotations when running in GitHub actions.

Note that all other reporters work on GitHub Actions as well, but do not provide annotations. Also, it is not recommended to
use this annotation type if running your tests with a matrix strategy as the stack trace failures will multiply and obscure the
GitHub file view.

```js title="playwright.config.ts"
import { defineConfig } from '@playwright/test';

export default defineConfig({
  // 'github' for GitHub Actions CI to generate annotations, plus a concise 'dot'
  // default 'list' when running locally
  reporter: process.env.CI ? 'github' : 'list',
});
```

## Custom reporters

You can create a custom reporter by implementing a class with some of the reporter methods. Learn more about the [Reporter] API.

```js title="my-awesome-reporter.ts"
import type {
  FullConfig, FullResult, Reporter, Suite, TestCase, TestResult
} from '@playwright/test/reporter';

class MyReporter implements Reporter {
  onBegin(config: FullConfig, suite: Suite) {
    console.log(`Starting the run with ${suite.allTests().length} tests`);
  }

  onTestBegin(test: TestCase, result: TestResult) {
    console.log(`Starting test ${test.title}`);
  }

  onTestEnd(test: TestCase, result: TestResult) {
    console.log(`Finished test ${test.title}: ${result.status}`);
  }

  onEnd(result: FullResult) {
    console.log(`Finished the run: ${result.status}`);
  }
}

export default MyReporter;
```

Now use this reporter with [`property: TestConfig.reporter`].

```js title="playwright.config.ts"
import { defineConfig } from '@playwright/test';

export default defineConfig({
  reporter: './my-awesome-reporter.ts',
});
```

Or just pass the reporter file path as `--reporter` command line option:

```bash
npx playwright test --reporter="./myreporter/my-awesome-reporter.ts"
```

## Third party reporter showcase

* [Allure](https://www.npmjs.com/package/allure-playwright)
* [Argos Visual Testing](https://argos-ci.com/docs/playwright)
* [Currents](https://www.npmjs.com/package/@currents/playwright)
* [GitHub Actions Reporter](https://www.npmjs.com/package/@estruyf/github-actions-reporter)
* [GitHub Pull Request Comment](https://github.com/marketplace/actions/playwright-report-comment)
* [Monocart](https://github.com/cenfun/monocart-reporter)
* [ReportPortal](https://github.com/reportportal/agent-js-playwright)
* [Serenity/JS](https://serenity-js.org/handbook/test-runners/playwright-test)
* [Testmo](https://github.com/jonasclaes/playwright-testmo-reporter)
* [Testomat.io](https://github.com/testomatio/reporter/blob/master/docs/frameworks.md#playwright)
* [Tesults](https://www.tesults.com/docs/playwright)<|MERGE_RESOLUTION|>--- conflicted
+++ resolved
@@ -167,7 +167,6 @@
 ······F·············································
 ```
 
-<<<<<<< HEAD
 One character is displayed for each test that has run, indicating its status:
 
 | Character | Description
@@ -178,7 +177,6 @@
 | `±` | Passed on retry (flaky)
 | `T` | Timed out
 | `°` | Skipped
-=======
 
 Dot report supports the following configuration options and environment variables:
 
@@ -186,8 +184,6 @@
 |---|---|---|---|
 | `PLAYWRIGHT_FORCE_TTY` | | Whether to produce output suitable for a live terminal. | `true` when terminal is in TTY mode, `false` otherwise.
 | `FORCE_COLOR` | | Whether to produce colored output. | `true` when terminal is in TTY mode, `false` otherwise.
-
->>>>>>> 6290af3a
 
 ### HTML reporter
 
