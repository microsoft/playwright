/**
 * Copyright (c) Microsoft Corporation.
 *
 * Licensed under the Apache License, Version 2.0 (the "License");
 * you may not use this file except in compliance with the License.
 * You may obtain a copy of the License at
 *
 *     http://www.apache.org/licenses/LICENSE-2.0
 *
 * Unless required by applicable law or agreed to in writing, software
 * distributed under the License is distributed on an "AS IS" BASIS,
 * WITHOUT WARRANTIES OR CONDITIONS OF ANY KIND, either express or implied.
 * See the License for the specific language governing permissions and
 * limitations under the License.
 */

import * as path from 'path';
import * as fs from 'fs';
import * as util from 'util';
import { Page } from './page';
import { Events } from './events';
import { Readable } from 'stream';

export class Download {
  private _downloadsPath: string;
  private _uuid: string;
  private _finishedCallback: () => void;
  private _finishedPromise: Promise<void>;
  private _page: Page;
  private _acceptDownloads: boolean;
  private _failure: string | null = null;
  private _deleted = false;
  private _url: string;

  constructor(page: Page, downloadsPath: string, uuid: string, url: string) {
    this._page = page;
    this._downloadsPath = downloadsPath;
    this._uuid = uuid;
    this._url = url;
    this._finishedCallback = () => {};
    this._finishedPromise = new Promise(f => this._finishedCallback = f);
<<<<<<< HEAD
    for (const barrier of this._page._frameManager._signalBarriers)
      barrier.addDownload();
=======
    this._page.emit(Events.Page.Download, this);
>>>>>>> 00e8d887
    page._browserContext._downloads.add(this);
    this._acceptDownloads = !!this._page._browserContext._options.acceptDownloads;
    this._page.emit(Events.Page.Download, this);
  }

  url(): string {
    return this._url;
  }

  async path(): Promise<string | null> {
    if (!this._acceptDownloads)
      throw new Error('Pass { acceptDownloads: true } when you are creating your browser context.');
    const fileName = path.join(this._downloadsPath, this._uuid);
    await this._finishedPromise;
    if (this._failure)
      return null;
    return fileName;
  }

  async failure(): Promise<string | null> {
    if (!this._acceptDownloads)
      return 'Pass { acceptDownloads: true } when you are creating your browser context.';
    await this._finishedPromise;
    return this._failure;
  }

  async createReadStream(): Promise<Readable | null> {
    const fileName = await this.path();
    return fileName ? fs.createReadStream(fileName) : null;
  }

  async delete(): Promise<void> {
    if (!this._acceptDownloads)
      return;
    const fileName = await this.path();
    if (this._deleted)
      return;
    this._deleted = true;
    if (fileName)
      await util.promisify(fs.unlink)(fileName).catch(e => {});
  }

  _reportFinished(error?: string) {
    this._failure = error || null;
    this._finishedCallback();
  }
}<|MERGE_RESOLUTION|>--- conflicted
+++ resolved
@@ -39,12 +39,6 @@
     this._url = url;
     this._finishedCallback = () => {};
     this._finishedPromise = new Promise(f => this._finishedCallback = f);
-<<<<<<< HEAD
-    for (const barrier of this._page._frameManager._signalBarriers)
-      barrier.addDownload();
-=======
-    this._page.emit(Events.Page.Download, this);
->>>>>>> 00e8d887
     page._browserContext._downloads.add(this);
     this._acceptDownloads = !!this._page._browserContext._options.acceptDownloads;
     this._page.emit(Events.Page.Download, this);
