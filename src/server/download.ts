--- conflicted
+++ resolved
@@ -28,11 +28,7 @@
 
   constructor(page: Page, downloadsPath: string, uuid: string, url: string, suggestedFilename?: string) {
     const unaccessibleErrorMessage = !page._browserContext._options.acceptDownloads ? 'Pass { acceptDownloads: true } when you are creating your browser context.' : undefined;
-<<<<<<< HEAD
-    this.artifact = new Artifact(path.join(downloadsPath, uuid), unaccessibleErrorMessage, this);
-=======
-    this.artifact = new Artifact(page, path.join(downloadsPath, uuid), unaccessibleErrorMessage);
->>>>>>> a9219aa8
+    this.artifact = new Artifact(page, path.join(downloadsPath, uuid), unaccessibleErrorMessage, this);
     this._page = page;
     this.uuid = uuid;
     this.url = url;
