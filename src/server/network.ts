/**
 * Copyright (c) Microsoft Corporation.
 *
 * Licensed under the Apache License, Version 2.0 (the "License");
 * you may not use this file except in compliance with the License.
 * You may obtain a copy of the License at
 *
 * http://www.apache.org/licenses/LICENSE-2.0
 *
 * Unless required by applicable law or agreed to in writing, software
 * distributed under the License is distributed on an "AS IS" BASIS,
 * WITHOUT WARRANTIES OR CONDITIONS OF ANY KIND, either express or implied.
 * See the License for the specific language governing permissions and
 * limitations under the License.
 */

import * as frames from './frames';
import * as types from './types';
import { assert, ManualPromise } from '../utils/utils';
import { SdkObject } from './instrumentation';

export function filterCookies(cookies: types.NetworkCookie[], urls: string[]): types.NetworkCookie[] {
  const parsedURLs = urls.map(s => new URL(s));
  // Chromiums's cookies are missing sameSite when it is 'None'
  return cookies.filter(c => {
    // Firefox and WebKit can return cookies with empty values.
    if (!c.value)
      return false;
    if (!parsedURLs.length)
      return true;
    for (const parsedURL of parsedURLs) {
      let domain = c.domain;
      if (!domain.startsWith('.'))
        domain = '.' + domain;
      if (!('.' + parsedURL.hostname).endsWith(domain))
        continue;
      if (!parsedURL.pathname.startsWith(c.path))
        continue;
      if (parsedURL.protocol !== 'https:' && c.secure)
        continue;
      return true;
    }
    return false;
  });
}

export function rewriteCookies(cookies: types.SetNetworkCookieParam[]): types.SetNetworkCookieParam[] {
  return cookies.map(c => {
    assert(c.name, 'Cookie should have a name');
    assert(c.value, 'Cookie should have a value');
    assert(c.url || (c.domain && c.path), 'Cookie should have a url or a domain/path pair');
    assert(!(c.url && c.domain), 'Cookie should have either url or domain');
    assert(!(c.url && c.path), 'Cookie should have either url or domain');
    const copy = {...c};
    if (copy.url) {
      assert(copy.url !== 'about:blank', `Blank page can not have cookie "${c.name}"`);
      assert(!copy.url.startsWith('data:'), `Data URL page can not have cookie "${c.name}"`);
      const url = new URL(copy.url);
      copy.domain = url.hostname;
      copy.path = url.pathname.substring(0, url.pathname.lastIndexOf('/') + 1);
      copy.secure = url.protocol === 'https:';
    }
    return copy;
  });
}

export function parsedURL(url: string): URL | null {
  try {
    return new URL(url);
  } catch (e) {
    return null;
  }
}

export function stripFragmentFromUrl(url: string): string {
  if (!url.includes('#'))
    return url;
  return url.substring(0, url.indexOf('#'));
}

type RequestSizes = {
  responseBodySize: number;
  transferSize: number;
};

export class Request extends SdkObject {
  private _response: Response | null = null;
  private _redirectedFrom: Request | null;
  _redirectedTo: Request | null = null;
  readonly _documentId?: string;
  readonly _isFavicon: boolean;
  _failureText: string | null = null;
  private _url: string;
  private _resourceType: string;
  private _method: string;
  private _postData: Buffer | null;
  private _headers: types.HeadersArray;
  private _headersMap = new Map<string, string>();
  private _frame: frames.Frame;
  private _waitForResponsePromise = new ManualPromise<Response | null>();
  _responseEndTiming = -1;
  _sizes: RequestSizes = { responseBodySize: 0, transferSize: 0 };

  constructor(frame: frames.Frame, redirectedFrom: Request | null, documentId: string | undefined,
    url: string, resourceType: string, method: string, postData: Buffer | null, headers: types.HeadersArray) {
    super(frame, 'request');
    assert(!url.startsWith('data:'), 'Data urls should not fire requests');
    this._frame = frame;
    this._redirectedFrom = redirectedFrom;
    if (redirectedFrom)
      redirectedFrom._redirectedTo = this;
    this._documentId = documentId;
    this._url = stripFragmentFromUrl(url);
    this._resourceType = resourceType;
    this._method = method;
    this._postData = postData;
    this._headers = headers;
    for (const { name, value } of this._headers)
      this._headersMap.set(name.toLowerCase(), value);
<<<<<<< HEAD
    this._waitForResponsePromise = new Promise(f => this._waitForResponsePromiseCallback = f);
    this._isFavicon = url.endsWith('/favicon.ico') || !!redirectedFrom?._isFavicon;
=======
    this._isFavicon = url.endsWith('/favicon.ico');
>>>>>>> a205ee27
  }

  _setFailureText(failureText: string) {
    this._failureText = failureText;
    this._waitForResponsePromise.resolve(null);
  }

  url(): string {
    return this._url;
  }

  resourceType(): string {
    return this._resourceType;
  }

  method(): string {
    return this._method;
  }

  postDataBuffer(): Buffer | null {
    return this._postData;
  }

  headers(): types.HeadersArray {
    return this._headers;
  }

  headerValue(name: string): string | undefined {
    return this._headersMap.get(name);
  }

  response(): PromiseLike<Response | null> {
    return this._waitForResponsePromise;
  }

  _existingResponse(): Response | null {
    return this._response;
  }

  _setResponse(response: Response) {
    this._response = response;
    this._waitForResponsePromise.resolve(response);
  }

  _finalRequest(): Request {
    return this._redirectedTo ? this._redirectedTo._finalRequest() : this;
  }

  frame(): frames.Frame {
    return this._frame;
  }

  isNavigationRequest(): boolean {
    return !!this._documentId;
  }

  redirectedFrom(): Request | null {
    return this._redirectedFrom;
  }

  failure(): { errorText: string } | null {
    if (this._failureText === null)
      return null;
    return {
      errorText: this._failureText
    };
  }

  updateWithRawHeaders(headers: types.HeadersArray) {
    this._headers = headers;
    this._headersMap.clear();
    for (const { name, value } of this._headers)
      this._headersMap.set(name.toLowerCase(), value);
    if (!this._headersMap.has('host')) {
      const host = new URL(this._url).host;
      this._headers.push({ name: 'host', value: host });
      this._headersMap.set('host', host);
    }
  }

  bodySize(): number {
    return this.postDataBuffer()?.length || 0;
  }

  headersSize(): number {
    if (!this._response)
      return 0;
    let headersSize = 4; // 4 = 2 spaces + 2 line breaks (GET /path \r\n)
    headersSize += this.method().length;
    headersSize += (new URL(this.url())).pathname.length;
    headersSize += 8; // httpVersion
    for (const header of this._headers)
      headersSize += header.name.length + header.value.length + 4; // 4 = ': ' + '\r\n'
    return headersSize;
  }

  sizes() {
    return {
      requestBodySize: this.bodySize(),
      requestHeadersSize: this.headersSize(),
      responseBodySize: this._sizes.responseBodySize,
      responseHeadersSize: this._existingResponse()!.headersSize(),
      responseTransferSize: this._sizes.transferSize,
    };
  }
}

export class Route extends SdkObject {
  private readonly _request: Request;
  private readonly _delegate: RouteDelegate;
  private _handled = false;
  private _response: InterceptedResponse | null = null;

  constructor(request: Request, delegate: RouteDelegate) {
    super(request.frame(), 'route');
    this._request = request;
    this._delegate = delegate;
  }

  request(): Request {
    return this._request;
  }

  async abort(errorCode: string = 'failed') {
    assert(!this._handled, 'Route is already handled!');
    this._handled = true;
    await this._delegate.abort(errorCode);
  }

  async fulfill(overrides: { status?: number, headers?: types.HeadersArray, body?: string, isBase64?: boolean, useInterceptedResponseBody?: boolean }) {
    assert(!this._handled, 'Route is already handled!');
    this._handled = true;
    let body = overrides.body;
    let isBase64 = overrides.isBase64 || false;
    if (body === undefined) {
      if (this._response && overrides.useInterceptedResponseBody) {
        body = (await this._delegate.responseBody()).toString('utf8');
        isBase64 = false;
      } else {
        body = '';
        isBase64 = false;
      }
    }
    await this._delegate.fulfill({
      status: overrides.status || 200,
      headers: overrides.headers || [],
      body,
      isBase64,
    });
  }

  async continue(overrides: types.NormalizedContinueOverrides = {}): Promise<InterceptedResponse|null> {
    assert(!this._handled, 'Route is already handled!');
    assert(!this._response, 'Cannot call continue after response interception!');
    if (overrides.url) {
      const newUrl = new URL(overrides.url);
      const oldUrl = new URL(this._request.url());
      if (oldUrl.protocol !== newUrl.protocol)
        throw new Error('New URL must have same protocol as overridden URL');
    }
    this._response = await this._delegate.continue(this._request, overrides);
    return this._response;
  }

  async responseBody(): Promise<Buffer> {
    assert(!this._handled, 'Route is already handled!');
    return this._delegate.responseBody();
  }
}

export type RouteHandler = (route: Route, request: Request) => void;

type GetResponseBodyCallback = () => Promise<Buffer>;

export type ResourceTiming = {
  startTime: number;
  domainLookupStart: number;
  domainLookupEnd: number;
  connectStart: number;
  secureConnectionStart: number;
  connectEnd: number;
  requestStart: number;
  responseStart: number;
};

export type RemoteAddr = {
  ipAddress: string;
  port: number;
};

export type SecurityDetails = {
    protocol?: string;
    subjectName?: string;
    issuer?: string;
    validFrom?: number;
    validTo?: number;
};

export class Response extends SdkObject {
  private _request: Request;
  private _contentPromise: Promise<Buffer> | null = null;
  _finishedPromise = new ManualPromise<void>();
  private _status: number;
  private _statusText: string;
  private _url: string;
  private _headers: types.HeadersArray;
  private _headersMap = new Map<string, string>();
  private _getResponseBodyCallback: GetResponseBodyCallback;
  private _timing: ResourceTiming;
  private _serverAddrPromise = new ManualPromise<RemoteAddr | undefined>();
  private _securityDetailsPromise = new ManualPromise<SecurityDetails | undefined>();
  private _extraHeadersPromise: ManualPromise<void> | undefined;
  private _httpVersion: string | undefined;

  constructor(request: Request, status: number, statusText: string, headers: types.HeadersArray, timing: ResourceTiming, getResponseBodyCallback: GetResponseBodyCallback, httpVersion?: string) {
    super(request.frame(), 'response');
    this._request = request;
    this._timing = timing;
    this._status = status;
    this._statusText = statusText;
    this._url = request.url();
    this._headers = headers;
    for (const { name, value } of this._headers)
      this._headersMap.set(name.toLowerCase(), value);
    this._getResponseBodyCallback = getResponseBodyCallback;
    this._request._setResponse(this);
    this._httpVersion = httpVersion;
  }

  _serverAddrFinished(addr?: RemoteAddr) {
    this._serverAddrPromise.resolve(addr);
  }

  _securityDetailsFinished(securityDetails?: SecurityDetails) {
    this._securityDetailsPromise.resolve(securityDetails);
  }

  _requestFinished(responseEndTiming: number) {
    this._request._responseEndTiming = Math.max(responseEndTiming, this._timing.responseStart);
    this._finishedPromise.resolve();
  }

  _setHttpVersion(httpVersion: string) {
    this._httpVersion = httpVersion;
  }

  setWillReceiveExtraHeaders() {
    this._extraHeadersPromise = new ManualPromise();
  }

  willWaitForExtraHeaders(): boolean {
    return !!this._extraHeadersPromise && !this._extraHeadersPromise.isDone();
  }

  async waitForExtraHeadersIfNeeded(): Promise<void> {
    await this._extraHeadersPromise;
  }

  extraHeadersReceived(headers: types.HeadersArray) {
    this._headers = headers;
    for (const { name, value } of this._headers)
      this._headersMap.set(name.toLowerCase(), value);
    this._extraHeadersPromise?.resolve();
  }

  url(): string {
    return this._url;
  }

  status(): number {
    return this._status;
  }

  statusText(): string {
    return this._statusText;
  }

  headers(): types.HeadersArray {
    return this._headers;
  }

  headerValue(name: string): string | undefined {
    return this._headersMap.get(name);
  }

  timing(): ResourceTiming {
    return this._timing;
  }

  async serverAddr(): Promise<RemoteAddr|null> {
    return await this._serverAddrPromise || null;
  }

  async securityDetails(): Promise<SecurityDetails|null> {
    return await this._securityDetailsPromise || null;
  }

  body(): Promise<Buffer> {
    if (!this._contentPromise) {
      this._contentPromise = this._finishedPromise.then(async () => {
        if (this._request._redirectedTo)
          throw new Error('Response body is unavailable for redirect responses');
        return this._getResponseBodyCallback();
      });
    }
    return this._contentPromise;
  }

  request(): Request {
    return this._request;
  }

  frame(): frames.Frame {
    return this._request.frame();
  }

  transferSize(): number | undefined {
    return this._request._sizes.transferSize;
  }

  bodySize(): number {
    return this._request._sizes.responseBodySize;
  }

  httpVersion(): string {
    if (!this._httpVersion)
      return 'HTTP/1.1';
    if (this._httpVersion === 'http/1.1')
      return 'HTTP/1.1';
    return this._httpVersion;
  }

  headersSize(): number {
    let headersSize = 4; // 4 = 2 spaces + 2 line breaks (HTTP/1.1 200 Ok\r\n)
    headersSize += 8; // httpVersion;
    headersSize += 3; // statusCode;
    headersSize += this.statusText().length;
    for (const header of this.headers())
      headersSize += header.name.length + header.value.length + 4; // 4 = ': ' + '\r\n'
    headersSize += 2; // '\r\n'
    return headersSize;
  }
}

export class InterceptedResponse extends SdkObject {
  private readonly _request: Request;
  private readonly _status: number;
  private readonly _statusText: string;
  private readonly _headers: types.HeadersArray;

  constructor(request: Request, status: number, statusText: string, headers: types.HeadersArray) {
    super(request.frame(), 'interceptedResponse');
    this._request = request._finalRequest();
    this._status = status;
    this._statusText = statusText;
    this._headers = headers;
  }

  status(): number {
    return this._status;
  }

  statusText(): string {
    return this._statusText;
  }

  headers(): types.HeadersArray {
    return this._headers;
  }

  request(): Request {
    return this._request;
  }
}

export class WebSocket extends SdkObject {
  private _url: string;

  static Events = {
    Close: 'close',
    SocketError: 'socketerror',
    FrameReceived: 'framereceived',
    FrameSent: 'framesent',
  };

  constructor(parent: SdkObject, url: string) {
    super(parent, 'ws');
    this._url = url;
  }

  url(): string {
    return this._url;
  }

  frameSent(opcode: number, data: string) {
    this.emit(WebSocket.Events.FrameSent, { opcode, data });
  }

  frameReceived(opcode: number, data: string) {
    this.emit(WebSocket.Events.FrameReceived, { opcode, data });
  }

  error(errorMessage: string) {
    this.emit(WebSocket.Events.SocketError, errorMessage);
  }

  closed() {
    this.emit(WebSocket.Events.Close);
  }
}

export interface RouteDelegate {
  abort(errorCode: string): Promise<void>;
  fulfill(response: types.NormalizedFulfillResponse): Promise<void>;
  continue(request: Request, overrides: types.NormalizedContinueOverrides): Promise<InterceptedResponse|null>;
  responseBody(): Promise<Buffer>;
}

// List taken from https://www.iana.org/assignments/http-status-codes/http-status-codes.xhtml with extra 306 and 418 codes.
export const STATUS_TEXTS: { [status: string]: string } = {
  '100': 'Continue',
  '101': 'Switching Protocols',
  '102': 'Processing',
  '103': 'Early Hints',
  '200': 'OK',
  '201': 'Created',
  '202': 'Accepted',
  '203': 'Non-Authoritative Information',
  '204': 'No Content',
  '205': 'Reset Content',
  '206': 'Partial Content',
  '207': 'Multi-Status',
  '208': 'Already Reported',
  '226': 'IM Used',
  '300': 'Multiple Choices',
  '301': 'Moved Permanently',
  '302': 'Found',
  '303': 'See Other',
  '304': 'Not Modified',
  '305': 'Use Proxy',
  '306': 'Switch Proxy',
  '307': 'Temporary Redirect',
  '308': 'Permanent Redirect',
  '400': 'Bad Request',
  '401': 'Unauthorized',
  '402': 'Payment Required',
  '403': 'Forbidden',
  '404': 'Not Found',
  '405': 'Method Not Allowed',
  '406': 'Not Acceptable',
  '407': 'Proxy Authentication Required',
  '408': 'Request Timeout',
  '409': 'Conflict',
  '410': 'Gone',
  '411': 'Length Required',
  '412': 'Precondition Failed',
  '413': 'Payload Too Large',
  '414': 'URI Too Long',
  '415': 'Unsupported Media Type',
  '416': 'Range Not Satisfiable',
  '417': 'Expectation Failed',
  '418': 'I\'m a teapot',
  '421': 'Misdirected Request',
  '422': 'Unprocessable Entity',
  '423': 'Locked',
  '424': 'Failed Dependency',
  '425': 'Too Early',
  '426': 'Upgrade Required',
  '428': 'Precondition Required',
  '429': 'Too Many Requests',
  '431': 'Request Header Fields Too Large',
  '451': 'Unavailable For Legal Reasons',
  '500': 'Internal Server Error',
  '501': 'Not Implemented',
  '502': 'Bad Gateway',
  '503': 'Service Unavailable',
  '504': 'Gateway Timeout',
  '505': 'HTTP Version Not Supported',
  '506': 'Variant Also Negotiates',
  '507': 'Insufficient Storage',
  '508': 'Loop Detected',
  '510': 'Not Extended',
  '511': 'Network Authentication Required',
};

export function singleHeader(name: string, value: string): types.HeadersArray {
  return [{ name, value }];
}

export function mergeHeaders(headers: (types.HeadersArray | undefined | null)[]): types.HeadersArray {
  const lowerCaseToValue = new Map<string, string>();
  const lowerCaseToOriginalCase = new Map<string, string>();
  for (const h of headers) {
    if (!h)
      continue;
    for (const { name, value } of h) {
      const lower = name.toLowerCase();
      lowerCaseToOriginalCase.set(lower, name);
      lowerCaseToValue.set(lower, value);
    }
  }
  const result: types.HeadersArray = [];
  for (const [lower, value] of lowerCaseToValue)
    result.push({ name: lowerCaseToOriginalCase.get(lower)!, value });
  return result;
}<|MERGE_RESOLUTION|>--- conflicted
+++ resolved
@@ -117,12 +117,7 @@
     this._headers = headers;
     for (const { name, value } of this._headers)
       this._headersMap.set(name.toLowerCase(), value);
-<<<<<<< HEAD
-    this._waitForResponsePromise = new Promise(f => this._waitForResponsePromiseCallback = f);
     this._isFavicon = url.endsWith('/favicon.ico') || !!redirectedFrom?._isFavicon;
-=======
-    this._isFavicon = url.endsWith('/favicon.ico');
->>>>>>> a205ee27
   }
 
   _setFailureText(failureText: string) {
