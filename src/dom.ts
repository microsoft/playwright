/**
 * Copyright (c) Microsoft Corporation.
 *
 * Licensed under the Apache License, Version 2.0 (the "License");
 * you may not use this file except in compliance with the License.
 * You may obtain a copy of the License at
 *
 * http://www.apache.org/licenses/LICENSE-2.0
 *
 * Unless required by applicable law or agreed to in writing, software
 * distributed under the License is distributed on an "AS IS" BASIS,
 * WITHOUT WARRANTIES OR CONDITIONS OF ANY KIND, either express or implied.
 * See the License for the specific language governing permissions and
 * limitations under the License.
 */

import * as fs from 'fs';
import * as mime from 'mime';
import * as path from 'path';
import * as util from 'util';
import * as frames from './frames';
import { assert, helper } from './helper';
import InjectedScript from './injected/injectedScript';
import * as injectedScriptSource from './generated/injectedScriptSource';
import * as input from './input';
import * as js from './javascript';
import { Page } from './page';
import { selectors } from './selectors';
import * as types from './types';
import { NotConnectedError } from './errors';
import { apiLog } from './logger';
import { Progress, runAbortableTask } from './progress';

export type PointerActionOptions = {
  modifiers?: input.Modifier[];
  position?: types.Point;
};

export type ClickOptions = PointerActionOptions & input.MouseClickOptions;

export type MultiClickOptions = PointerActionOptions & input.MouseMultiClickOptions;

export class FrameExecutionContext extends js.ExecutionContext {
  readonly frame: frames.Frame;
  private _injectedPromise?: Promise<js.JSHandle>;

  constructor(delegate: js.ExecutionContextDelegate, frame: frames.Frame) {
    super(delegate);
    this.frame = frame;
  }

  adoptIfNeeded(handle: js.JSHandle): Promise<js.JSHandle> | null {
    if (handle instanceof ElementHandle && handle._context !== this)
      return this.frame._page._delegate.adoptElementHandle(handle, this);
    return null;
  }

  async evaluateInternal<R>(pageFunction: types.Func0<R>): Promise<R>;
  async evaluateInternal<Arg, R>(pageFunction: types.Func1<Arg, R>, arg: Arg): Promise<R>;
  async evaluateInternal(pageFunction: never, ...args: never[]): Promise<any> {
    return await this.frame._page._frameManager.waitForSignalsCreatedBy(null, false /* noWaitFor */, async () => {
      return js.evaluate(this, true /* returnByValue */, pageFunction, ...args);
    });
  }

  async evaluateHandleInternal<R>(pageFunction: types.Func0<R>): Promise<types.SmartHandle<R>>;
  async evaluateHandleInternal<Arg, R>(pageFunction: types.Func1<Arg, R>, arg: Arg): Promise<types.SmartHandle<R>>;
  async evaluateHandleInternal(pageFunction: never, ...args: never[]): Promise<any> {
    return await this.frame._page._frameManager.waitForSignalsCreatedBy(null, false /* noWaitFor */, async () => {
      return js.evaluate(this, false /* returnByValue */, pageFunction, ...args);
    });
  }

  createHandle(remoteObject: js.RemoteObject): js.JSHandle {
    if (this.frame._page._delegate.isElementHandle(remoteObject))
      return new ElementHandle(this, remoteObject.objectId!);
    return super.createHandle(remoteObject);
  }

  injectedScript(): Promise<js.JSHandle<InjectedScript>> {
    if (!this._injectedPromise) {
      const custom: string[] = [];
      for (const [name, { source }] of selectors._engines)
        custom.push(`{ name: '${name}', engine: (${source}) }`);
      const source = `
        new (${injectedScriptSource.source})([
          ${custom.join(',\n')}
        ])
      `;
      this._injectedPromise = this._delegate.rawEvaluate(source).then(objectId => new js.JSHandle(this, 'object', objectId));
    }
    return this._injectedPromise;
  }
}

export class ElementHandle<T extends Node = Node> extends js.JSHandle<T> {
  readonly _context: FrameExecutionContext;
  readonly _page: Page;
  readonly _objectId: string;

  constructor(context: FrameExecutionContext, objectId: string) {
    super(context, 'node', objectId);
    this._objectId = objectId;
    this._context = context;
    this._page = context.frame._page;
  }

  asElement(): ElementHandle<T> | null {
    return this;
  }

  async _evaluateInMain<R, Arg>(pageFunction: types.Func1<[js.JSHandle<InjectedScript>, ElementHandle<T>, Arg], R>, arg: Arg): Promise<R> {
    const main = await this._context.frame._mainContext();
    return main.evaluateInternal(pageFunction, [await main.injectedScript(), this, arg]);
  }

  async _evaluateInUtility<R, Arg>(pageFunction: types.Func1<[js.JSHandle<InjectedScript>, ElementHandle<T>, Arg], R>, arg: Arg): Promise<R> {
    const utility = await this._context.frame._utilityContext();
    return utility.evaluateInternal(pageFunction, [await utility.injectedScript(), this, arg]);
  }

  async _evaluateHandleInUtility<R, Arg>(pageFunction: types.Func1<[js.JSHandle<InjectedScript>, ElementHandle<T>, Arg], R>, arg: Arg): Promise<js.JSHandle<R>> {
    const utility = await this._context.frame._utilityContext();
    return utility.evaluateHandleInternal(pageFunction, [await utility.injectedScript(), this, arg]);
  }

  async ownerFrame(): Promise<frames.Frame | null> {
    const frameId = await this._page._delegate.getOwnerFrame(this);
    if (!frameId)
      return null;
    const frame = this._page._frameManager.frame(frameId);
    if (frame)
      return frame;
    for (const page of this._page._browserContext.pages()) {
      const frame = page._frameManager.frame(frameId);
      if (frame)
        return frame;
    }
    return null;
  }

  async contentFrame(): Promise<frames.Frame | null> {
    const isFrameElement = await this._evaluateInUtility(([injected, node]) => node && (node.nodeName === 'IFRAME' || node.nodeName === 'FRAME'), {});
    if (!isFrameElement)
      return null;
    return this._page._delegate.getContentFrame(this);
  }

  async getAttribute(name: string): Promise<string | null> {
    return this._evaluateInUtility(([injeced, node, name]) => {
      if (node.nodeType !== Node.ELEMENT_NODE)
        throw new Error('Not an element');
      const element = node as unknown as Element;
      return element.getAttribute(name);
    }, name);
  }

  async textContent(): Promise<string | null> {
    return this._evaluateInUtility(([injected, node]) => node.textContent, {});
  }

  async innerText(): Promise<string> {
    return this._evaluateInUtility(([injected, node]) => {
      if (node.nodeType !== Node.ELEMENT_NODE)
        throw new Error('Not an element');
      if (node.namespaceURI !== 'http://www.w3.org/1999/xhtml')
        throw new Error('Not an HTMLElement');
      const element = node as unknown as HTMLElement;
      return element.innerText;
    }, {});
  }

  async innerHTML(): Promise<string> {
    return this._evaluateInUtility(([injected, node]) => {
      if (node.nodeType !== Node.ELEMENT_NODE)
        throw new Error('Not an element');
      const element = node as unknown as Element;
      return element.innerHTML;
    }, {});
  }

  async dispatchEvent(type: string, eventInit: Object = {}) {
    await this._evaluateInMain(([injected, node, { type, eventInit }]) =>
      injected.dispatchEvent(node, type, eventInit), { type, eventInit });
  }

  async _scrollRectIntoViewIfNeeded(rect?: types.Rect): Promise<'success' | 'invisible'> {
    return await this._page._delegate.scrollRectIntoViewIfNeeded(this, rect);
  }

  async scrollIntoViewIfNeeded() {
    await this._scrollRectIntoViewIfNeeded();
  }

  private async _clickablePoint(): Promise<types.Point | 'invisible' | 'outsideviewport'> {
    const intersectQuadWithViewport = (quad: types.Quad): types.Quad => {
      return quad.map(point => ({
        x: Math.min(Math.max(point.x, 0), metrics.width),
        y: Math.min(Math.max(point.y, 0), metrics.height),
      })) as types.Quad;
    };

    const computeQuadArea = (quad: types.Quad) => {
      // Compute sum of all directed areas of adjacent triangles
      // https://en.wikipedia.org/wiki/Polygon#Simple_polygons
      let area = 0;
      for (let i = 0; i < quad.length; ++i) {
        const p1 = quad[i];
        const p2 = quad[(i + 1) % quad.length];
        area += (p1.x * p2.y - p2.x * p1.y) / 2;
      }
      return Math.abs(area);
    };

    const [quads, metrics] = await Promise.all([
      this._page._delegate.getContentQuads(this),
      this._page._delegate.layoutViewport(),
    ] as const);
    if (!quads || !quads.length)
      return 'invisible';

    const filtered = quads.map(quad => intersectQuadWithViewport(quad)).filter(quad => computeQuadArea(quad) > 1);
    if (!filtered.length)
      return 'outsideviewport';
    // Return the middle point of the first quad.
    const result = { x: 0, y: 0 };
    for (const point of filtered[0]) {
      result.x += point.x / 4;
      result.y += point.y / 4;
    }
    return result;
  }

  private async _offsetPoint(offset: types.Point): Promise<types.Point | 'invisible'> {
    const [box, border] = await Promise.all([
      this.boundingBox(),
      this._evaluateInUtility(([injected, node]) => injected.getElementBorderWidth(node), {}).catch(e => {}),
    ]);
    if (!box || !border)
      return 'invisible';
    // Make point relative to the padding box to align with offsetX/offsetY.
    return {
      x: box.x + border.left + offset.x,
      y: box.y + border.top + offset.y,
    };
  }

  async _retryPointerAction(progress: Progress, action: (point: types.Point) => Promise<void>, options: PointerActionOptions & types.PointerActionWaitOptions & types.NavigatingActionWaitOptions): Promise<void> {
    let first = true;
    while (progress.isRunning()) {
      progress.log(apiLog, `${first ? 'attempting' : 'retrying'} ${progress.apiName} action`);
      const result = await this._performPointerAction(progress, action, options);
      if (result === 'done')
        return;
      first = false;
    }
  }

  async _performPointerAction(progress: Progress, action: (point: types.Point) => Promise<void>, options: PointerActionOptions & types.PointerActionWaitOptions & types.NavigatingActionWaitOptions): Promise<'done' | 'retry'> {
    const { force = false, position } = options;
    if (!force)
      await this._waitForDisplayedAtStablePositionAndEnabled(progress);

    progress.log(apiLog, '  scrolling into view if needed');
    progress.throwIfAborted();  // Avoid action that has side-effects.
    const scrolled = await this._scrollRectIntoViewIfNeeded(position ? { x: position.x, y: position.y, width: 0, height: 0 } : undefined);
    if (scrolled === 'invisible') {
      if (force)
        throw new Error('Element is not visible');
      progress.log(apiLog, '  element is not visible');
      return 'retry';
    }
    progress.log(apiLog, '  done scrolling');

    const maybePoint = position ? await this._offsetPoint(position) : await this._clickablePoint();
    if (maybePoint === 'invisible') {
      if (force)
        throw new Error('Element is not visible');
      progress.log(apiLog, '  element is not visibile');
      return 'retry';
    }
    if (maybePoint === 'outsideviewport') {
      if (force)
        throw new Error('Element is outside of the viewport');
      progress.log(apiLog, '  element is outside of the viewport');
      return 'retry';
    }
    const point = roundPoint(maybePoint);

    if (!force) {
      if ((options as any).__testHookBeforeHitTarget)
        await (options as any).__testHookBeforeHitTarget();
      progress.log(apiLog, `  checking that element receives pointer events at (${point.x},${point.y})`);
      const matchesHitTarget = await this._checkHitTargetAt(point);
      if (!matchesHitTarget) {
        progress.log(apiLog, '  element does not receive pointer events');
        return 'retry';
      }
      progress.log(apiLog, `  element does receive pointer events, continuing input action`);
    }

    await this._page._frameManager.waitForSignalsCreatedBy(progress, options.noWaitAfter, async () => {
      if ((options as any).__testHookBeforePointerAction)
        await (options as any).__testHookBeforePointerAction();
      progress.throwIfAborted();  // Avoid action that has side-effects.
      let restoreModifiers: input.Modifier[] | undefined;
      if (options && options.modifiers)
        restoreModifiers = await this._page.keyboard._ensureModifiers(options.modifiers);
      progress.log(apiLog, `  performing ${progress.apiName} action`);
      await action(point);
      progress.log(apiLog, `  ${progress.apiName} action done`);
      progress.log(apiLog, '  waiting for scheduled navigations to finish');
      if ((options as any).__testHookAfterPointerAction)
        await (options as any).__testHookAfterPointerAction();
      if (restoreModifiers)
        await this._page.keyboard._ensureModifiers(restoreModifiers);
    }, 'input');
    progress.log(apiLog, '  navigations have finished');

    return 'done';
  }

  hover(options: PointerActionOptions & types.PointerActionWaitOptions = {}): Promise<void> {
    return runAbortableTask(progress => this._hover(progress, options), this._page._logger, this._page._timeoutSettings.timeout(options));
  }

  _hover(progress: Progress, options: PointerActionOptions & types.PointerActionWaitOptions): Promise<void> {
    return this._retryPointerAction(progress, point => this._page.mouse.move(point.x, point.y), options);
  }

  click(options: ClickOptions & types.PointerActionWaitOptions & types.NavigatingActionWaitOptions = {}): Promise<void> {
    return runAbortableTask(progress => this._click(progress, options), this._page._logger, this._page._timeoutSettings.timeout(options));
  }

  _click(progress: Progress, options: ClickOptions & types.PointerActionWaitOptions & types.NavigatingActionWaitOptions): Promise<void> {
    return this._retryPointerAction(progress, point => this._page.mouse.click(point.x, point.y, options), options);
  }

<<<<<<< HEAD
  async selectOption(values: string | ElementHandle | types.SelectOption | string[] | ElementHandle[] | types.SelectOption[] | null, options?: types.NavigatingActionWaitOptions): Promise<string[]> {
    this._page._log(inputLog, `elementHandle.selectOption(%s)`, values);
    const deadline = this._page._timeoutSettings.computeDeadline(options);
=======
  dblclick(options: MultiClickOptions & types.PointerActionWaitOptions & types.NavigatingActionWaitOptions = {}): Promise<void> {
    return runAbortableTask(progress => this._dblclick(progress, options), this._page._logger, this._page._timeoutSettings.timeout(options));
  }

  _dblclick(progress: Progress, options: MultiClickOptions & types.PointerActionWaitOptions & types.NavigatingActionWaitOptions): Promise<void> {
    return this._retryPointerAction(progress, point => this._page.mouse.dblclick(point.x, point.y, options), options);
  }

  async selectOption(values: string | ElementHandle | types.SelectOption | string[] | ElementHandle[] | types.SelectOption[], options: types.NavigatingActionWaitOptions = {}): Promise<string[]> {
    return runAbortableTask(progress => this._selectOption(progress, values, options), this._page._logger, this._page._timeoutSettings.timeout(options));
  }

  async _selectOption(progress: Progress, values: string | ElementHandle | types.SelectOption | string[] | ElementHandle[] | types.SelectOption[], options: types.NavigatingActionWaitOptions): Promise<string[]> {
>>>>>>> 3bff1368
    let vals: string[] | ElementHandle[] | types.SelectOption[];
    if (values === null)
      vals = [];
    else if (!Array.isArray(values))
      vals = [ values ] as (string[] | ElementHandle[] | types.SelectOption[]);
    else
      vals = values;
    const selectOptions = (vals as any).map((value: any) => typeof value === 'object' ? value : { value });
    for (const option of selectOptions) {
      assert(option !== null, 'Value items must not be null');
      if (option instanceof ElementHandle)
        continue;
      if (option.value !== undefined)
        assert(helper.isString(option.value), 'Values must be strings. Found value "' + option.value + '" of type "' + (typeof option.value) + '"');
      if (option.label !== undefined)
        assert(helper.isString(option.label), 'Labels must be strings. Found label "' + option.label + '" of type "' + (typeof option.label) + '"');
      if (option.index !== undefined)
        assert(helper.isNumber(option.index), 'Indices must be numbers. Found index "' + option.index + '" of type "' + (typeof option.index) + '"');
    }
    return this._page._frameManager.waitForSignalsCreatedBy<string[]>(progress, options.noWaitAfter, async () => {
      progress.throwIfAborted();  // Avoid action that has side-effects.
      const injectedResult = await this._evaluateInUtility(([injected, node, selectOptions]) => injected.selectOptions(node, selectOptions), selectOptions);
      return handleInjectedResult(injectedResult);
    });
  }

  async fill(value: string, options: types.NavigatingActionWaitOptions = {}): Promise<void> {
    return runAbortableTask(progress => this._fill(progress, value, options), this._page._logger, this._page._timeoutSettings.timeout(options));
  }

  async _fill(progress: Progress, value: string, options: types.NavigatingActionWaitOptions): Promise<void> {
    progress.log(apiLog, `elementHandle.fill("${value}")`);
    assert(helper.isString(value), 'Value must be string. Found value "' + value + '" of type "' + (typeof value) + '"');
    await this._page._frameManager.waitForSignalsCreatedBy(progress, options.noWaitAfter, async () => {
      const poll = await this._evaluateHandleInUtility(([injected, node, value]) => {
        return injected.waitForEnabledAndFill(node, value);
      }, value);
      const pollHandler = new InjectedScriptPollHandler(progress, poll);
      const injectedResult = await pollHandler.finish();
      const needsInput = handleInjectedResult(injectedResult);
      progress.throwIfAborted();  // Avoid action that has side-effects.
      if (needsInput) {
        if (value)
          await this._page.keyboard.insertText(value);
        else
          await this._page.keyboard.press('Delete');
      }
    }, 'input');
  }

  async selectText(): Promise<void> {
    return runAbortableTask(async progress => {
      progress.throwIfAborted();  // Avoid action that has side-effects.
      const injectedResult = await this._evaluateInUtility(([injected, node]) => injected.selectText(node), {});
      handleInjectedResult(injectedResult);
    }, this._page._logger, 0);
  }

  async setInputFiles(files: string | types.FilePayload | string[] | types.FilePayload[], options: types.NavigatingActionWaitOptions = {}) {
    return runAbortableTask(async progress => this._setInputFiles(progress, files, options), this._page._logger, this._page._timeoutSettings.timeout(options));
  }

  async _setInputFiles(progress: Progress, files: string | types.FilePayload | string[] | types.FilePayload[], options: types.NavigatingActionWaitOptions) {
    const injectedResult = await this._evaluateInUtility(([injected, node]): types.InjectedScriptResult<boolean> => {
      if (node.nodeType !== Node.ELEMENT_NODE || (node as Node as Element).tagName !== 'INPUT')
        return { status: 'error', error: 'Node is not an HTMLInputElement' };
      if (!node.isConnected)
        return { status: 'notconnected' };
      const input = node as Node as HTMLInputElement;
      return { status: 'success', value: input.multiple };
    }, {});
    const multiple = handleInjectedResult(injectedResult);
    let ff: string[] | types.FilePayload[];
    if (!Array.isArray(files))
      ff = [ files ] as string[] | types.FilePayload[];
    else
      ff = files;
    assert(multiple || ff.length <= 1, 'Non-multiple file input can only accept single file!');
    const filePayloads: types.FilePayload[] = [];
    for (const item of ff) {
      if (typeof item === 'string') {
        const file: types.FilePayload = {
          name: path.basename(item),
          mimeType: mime.getType(item) || 'application/octet-stream',
          buffer: await util.promisify(fs.readFile)(item)
        };
        filePayloads.push(file);
      } else {
        filePayloads.push(item);
      }
    }
    await this._page._frameManager.waitForSignalsCreatedBy(progress, options.noWaitAfter, async () => {
      progress.throwIfAborted();  // Avoid action that has side-effects.
      await this._page._delegate.setInputFiles(this as any as ElementHandle<HTMLInputElement>, filePayloads);
    });
  }

  async focus() {
    return runAbortableTask(progress => this._focus(progress), this._page._logger, 0);
  }

  async _focus(progress: Progress) {
    progress.throwIfAborted();  // Avoid action that has side-effects.
    const injectedResult = await this._evaluateInUtility(([injected, node]) => injected.focusNode(node), {});
    handleInjectedResult(injectedResult);
  }

  async type(text: string, options: { delay?: number } & types.NavigatingActionWaitOptions = {}) {
    return runAbortableTask(progress => this._type(progress, text, options), this._page._logger, this._page._timeoutSettings.timeout(options));
  }

  async _type(progress: Progress, text: string, options: { delay?: number } & types.NavigatingActionWaitOptions) {
    progress.log(apiLog, `elementHandle.type("${text}")`);
    return this._page._frameManager.waitForSignalsCreatedBy(progress, options.noWaitAfter, async () => {
      await this._focus(progress);
      progress.throwIfAborted();  // Avoid action that has side-effects.
      await this._page.keyboard.type(text, options);
    }, 'input');
  }

  async press(key: string, options: { delay?: number } & types.NavigatingActionWaitOptions = {}) {
    return runAbortableTask(progress => this._press(progress, key, options), this._page._logger, this._page._timeoutSettings.timeout(options));
  }

  async _press(progress: Progress, key: string, options: { delay?: number } & types.NavigatingActionWaitOptions) {
    progress.log(apiLog, `elementHandle.press("${key}")`);
    return this._page._frameManager.waitForSignalsCreatedBy(progress, options.noWaitAfter, async () => {
      await this._focus(progress);
      progress.throwIfAborted();  // Avoid action that has side-effects.
      await this._page.keyboard.press(key, options);
    }, 'input');
  }

  async check(options: types.PointerActionWaitOptions & types.NavigatingActionWaitOptions = {}) {
    return runAbortableTask(progress => this._setChecked(progress, true, options), this._page._logger, this._page._timeoutSettings.timeout(options));
  }

  async uncheck(options: types.PointerActionWaitOptions & types.NavigatingActionWaitOptions = {}) {
    return runAbortableTask(progress => this._setChecked(progress, false, options), this._page._logger, this._page._timeoutSettings.timeout(options));
  }

  async _setChecked(progress: Progress, state: boolean, options: types.PointerActionWaitOptions & types.NavigatingActionWaitOptions) {
    if (await this._evaluateInUtility(([injected, node]) => injected.isCheckboxChecked(node), {}) === state)
      return;
    await this._click(progress, options);
    if (await this._evaluateInUtility(([injected, node]) => injected.isCheckboxChecked(node), {}) !== state)
      throw new Error('Unable to click checkbox');
  }

  async boundingBox(): Promise<types.Rect | null> {
    return this._page._delegate.getBoundingBox(this);
  }

  async screenshot(options?: types.ElementScreenshotOptions): Promise<Buffer> {
    return this._page._screenshotter.screenshotElement(this, options);
  }

  async $(selector: string): Promise<ElementHandle | null> {
    return selectors._query(this._context.frame, selector, this);
  }

  async $$(selector: string): Promise<ElementHandle<Element>[]> {
    return selectors._queryAll(this._context.frame, selector, this);
  }

  async $eval<R, Arg>(selector: string, pageFunction: types.FuncOn<Element, Arg, R>, arg: Arg): Promise<R>;
  async $eval<R>(selector: string, pageFunction: types.FuncOn<Element, void, R>, arg?: any): Promise<R>;
  async $eval<R, Arg>(selector: string, pageFunction: types.FuncOn<Element, Arg, R>, arg: Arg): Promise<R> {
    const handle = await selectors._query(this._context.frame, selector, this);
    if (!handle)
      throw new Error(`Error: failed to find element matching selector "${selector}"`);
    const result = await handle.evaluate(pageFunction, arg);
    handle.dispose();
    return result;
  }

  async $$eval<R, Arg>(selector: string, pageFunction: types.FuncOn<Element[], Arg, R>, arg: Arg): Promise<R>;
  async $$eval<R>(selector: string, pageFunction: types.FuncOn<Element[], void, R>, arg?: any): Promise<R>;
  async $$eval<R, Arg>(selector: string, pageFunction: types.FuncOn<Element[], Arg, R>, arg: Arg): Promise<R> {
    const arrayHandle = await selectors._queryArray(this._context.frame, selector, this);
    const result = await arrayHandle.evaluate(pageFunction, arg);
    arrayHandle.dispose();
    return result;
  }

  async _waitForDisplayedAtStablePositionAndEnabled(progress: Progress): Promise<void> {
    progress.log(apiLog, '  waiting for element to be displayed, enabled and not moving');
    const rafCount =  this._page._delegate.rafCountForStablePosition();
    const poll = this._evaluateHandleInUtility(([injected, node, rafCount]) => {
      return injected.waitForDisplayedAtStablePositionAndEnabled(node, rafCount);
    }, rafCount);
    const pollHandler = new InjectedScriptPollHandler<types.InjectedScriptResult>(progress, await poll);
    const injectedResult = await pollHandler.finish();
    handleInjectedResult(injectedResult);
    progress.log(apiLog, '  element is displayed and does not move');
  }

  async _checkHitTargetAt(point: types.Point): Promise<boolean> {
    const frame = await this.ownerFrame();
    if (frame && frame.parentFrame()) {
      const element = await frame.frameElement();
      const box = await element.boundingBox();
      if (!box)
        throw new NotConnectedError();
      // Translate from viewport coordinates to frame coordinates.
      point = { x: point.x - box.x, y: point.y - box.y };
    }
    const injectedResult = await this._evaluateInUtility(([injected, node, point]) => {
      return injected.checkHitTargetAt(node, point);
    }, point);
    return handleInjectedResult(injectedResult);
  }
}

// Handles an InjectedScriptPoll running in injected script:
// - streams logs into progress;
// - cancels the poll when progress cancels.
export class InjectedScriptPollHandler<T> {
  private _progress: Progress;
  private _poll: js.JSHandle<types.InjectedScriptPoll<T>> | null;

  constructor(progress: Progress, poll: js.JSHandle<types.InjectedScriptPoll<T>>) {
    this._progress = progress;
    this._poll = poll;
    // Ensure we cancel the poll before progress aborts and returns:
    //   - no unnecessary work in the page;
    //   - no possible side effects after progress promsie rejects.
    this._progress.cleanupWhenAborted(() => this.cancel());
    this._streamLogs(poll.evaluateHandle(poll => poll.logs));
  }

  private _streamLogs(logsPromise: Promise<js.JSHandle<types.InjectedScriptLogs>>) {
    // We continuously get a chunk of logs, stream them to the progress and wait for the next chunk.
    logsPromise.catch(e => null).then(logs => {
      if (!logs || !this._poll || !this._progress.isRunning())
        return;
      logs.evaluate(logs => logs.current).catch(e => [] as string[]).then(messages => {
        for (const message of messages)
          this._progress.log(apiLog, message);
      });
      this._streamLogs(logs.evaluateHandle(logs => logs.next));
    });
  }

  async finishHandle(): Promise<types.SmartHandle<T>> {
    try {
      const result = await this._poll!.evaluateHandle(poll => poll.result);
      await this._finishInternal();
      return result;
    } finally {
      await this.cancel();
    }
  }

  async finish(): Promise<T> {
    try {
      const result = await this._poll!.evaluate(poll => poll.result);
      await this._finishInternal();
      return result;
    } finally {
      await this.cancel();
    }
  }

  private async _finishInternal() {
    if (!this._poll)
      return;
    // Retrieve all the logs before continuing.
    const messages = await this._poll.evaluate(poll => poll.takeLastLogs()).catch(e => [] as string[]);
    for (const message of messages)
      this._progress.log(apiLog, message);
  }

  async cancel() {
    if (!this._poll)
      return;
    const copy = this._poll;
    this._poll = null;
    await copy.evaluate(p => p.cancel()).catch(e => {});
    copy.dispose();
  }
}

export function toFileTransferPayload(files: types.FilePayload[]): types.FileTransferPayload[] {
  return files.map(file => ({
    name: file.name,
    type: file.mimeType,
    data: file.buffer.toString('base64')
  }));
}

function handleInjectedResult<T = undefined>(injectedResult: types.InjectedScriptResult<T>): T {
  if (injectedResult.status === 'notconnected')
    throw new NotConnectedError();
  if (injectedResult.status === 'error')
    throw new Error(injectedResult.error);
  return injectedResult.value as T;
}

function roundPoint(point: types.Point): types.Point {
  return {
    x: (point.x * 100 | 0) / 100,
    y: (point.y * 100 | 0) / 100,
  };
}<|MERGE_RESOLUTION|>--- conflicted
+++ resolved
@@ -336,11 +336,6 @@
     return this._retryPointerAction(progress, point => this._page.mouse.click(point.x, point.y, options), options);
   }
 
-<<<<<<< HEAD
-  async selectOption(values: string | ElementHandle | types.SelectOption | string[] | ElementHandle[] | types.SelectOption[] | null, options?: types.NavigatingActionWaitOptions): Promise<string[]> {
-    this._page._log(inputLog, `elementHandle.selectOption(%s)`, values);
-    const deadline = this._page._timeoutSettings.computeDeadline(options);
-=======
   dblclick(options: MultiClickOptions & types.PointerActionWaitOptions & types.NavigatingActionWaitOptions = {}): Promise<void> {
     return runAbortableTask(progress => this._dblclick(progress, options), this._page._logger, this._page._timeoutSettings.timeout(options));
   }
@@ -349,12 +344,11 @@
     return this._retryPointerAction(progress, point => this._page.mouse.dblclick(point.x, point.y, options), options);
   }
 
-  async selectOption(values: string | ElementHandle | types.SelectOption | string[] | ElementHandle[] | types.SelectOption[], options: types.NavigatingActionWaitOptions = {}): Promise<string[]> {
+  async selectOption(values: string | ElementHandle | types.SelectOption | string[] | ElementHandle[] | types.SelectOption[] | null, options: types.NavigatingActionWaitOptions = {}): Promise<string[]> {
     return runAbortableTask(progress => this._selectOption(progress, values, options), this._page._logger, this._page._timeoutSettings.timeout(options));
   }
 
-  async _selectOption(progress: Progress, values: string | ElementHandle | types.SelectOption | string[] | ElementHandle[] | types.SelectOption[], options: types.NavigatingActionWaitOptions): Promise<string[]> {
->>>>>>> 3bff1368
+  async _selectOption(progress: Progress, values: string | ElementHandle | types.SelectOption | string[] | ElementHandle[] | types.SelectOption[] | null, options: types.NavigatingActionWaitOptions): Promise<string[]> {
     let vals: string[] | ElementHandle[] | types.SelectOption[];
     if (values === null)
       vals = [];
