--- conflicted
+++ resolved
@@ -162,23 +162,14 @@
 
   private async _readSha1(sha1: string) {
     try {
-<<<<<<< HEAD
-      const body = await fsReadFileAsync(path.join(this._traceStorageDir, overrideSha1 || event.responseSha1));
-      return {
-        contentType: event.contentType,
-        body,
-        headers: event.responseHeaders,
-      };
-=======
       return await fsReadFileAsync(path.join(this._resourcesDir, sha1));
->>>>>>> 45f7d734
     } catch (e) {
       return undefined;
     }
   }
 
   private async _readResource(event: trace.NetworkResourceTraceEvent, overrideSha1: string | undefined) {
-    const body = await this._readSha1(overrideSha1 || event.sha1);
+    const body = await this._readSha1(overrideSha1 || event.responseSha1);
     if (!body)
       return;
     return {
