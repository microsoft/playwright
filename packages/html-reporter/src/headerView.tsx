/*
  Copyright (c) Microsoft Corporation.

  Licensed under the Apache License, Version 2.0 (the "License");
  you may not use this file except in compliance with the License.
  You may obtain a copy of the License at

      http://www.apache.org/licenses/LICENSE-2.0

  Unless required by applicable law or agreed to in writing, software
  distributed under the License is distributed on an "AS IS" BASIS,
  WITHOUT WARRANTIES OR CONDITIONS OF ANY KIND, either express or implied.
  See the License for the specific language governing permissions and
  limitations under the License.
*/

import type { Stats } from './types';
import * as React from 'react';
import './colors.css';
import './common.css';
import './headerView.css';
import * as icons from './icons';
import { Link, navigate } from './links';
import { statusIcon } from './statusIcon';
import { msToString } from './uiUtils';

export const HeaderView: React.FC<React.PropsWithChildren<{
  stats: Stats,
  filterText: string,
  setFilterText: (filterText: string) => void,
  projectNames: string[],
}>> = ({ stats, filterText, setFilterText, projectNames }) => {
  React.useEffect(() => {
<<<<<<< HEAD
    const popstateFn = () => {
      const params = new URLSearchParams(window.location.hash.slice(1));
      setFilterText(params.get('q') || '');
    };
    window.addEventListener('popstate', popstateFn);

    return () => {
      window.removeEventListener('popstate', popstateFn);
    };
  });
=======
    (async () => {
      window.addEventListener('popstate', () => {
        const params = new URLSearchParams(window.location.hash.slice(1));
        setFilterText(params.get('q') || '');
      });
    })();
  }, [setFilterText]);
>>>>>>> 17498c30

  return (<>
    <div className='pt-3'>
      <div className='header-view-status-container ml-2 pl-2 d-flex'>
        <StatsNavView stats={stats}></StatsNavView>
      </div>
      <form className='subnav-search' onSubmit={
        event => {
          event.preventDefault();
          navigate(`#?q=${filterText ? decodeURIComponent(filterText) : ''}`);
        }
      }>
        {icons.search()}
        {/* Use navigationId to reset defaultValue */}
        <input type='search' spellCheck={false} className='form-control subnav-search-input input-contrast width-full' value={filterText} onChange={e => {
          setFilterText(e.target.value);
        }}></input>
      </form>
    </div>
    <div className='pt-2'>
      {projectNames.length === 1 && !!projectNames[0] && <span data-testid="project-name" style={{ color: 'var(--color-fg-subtle)', float: 'left' }}>Project: {projectNames[0]}</span>}
      <span data-testid="overall-duration" style={{ color: 'var(--color-fg-subtle)', paddingRight: '10px', float: 'right' }}>Total time: {msToString(stats.duration)}</span>
    </div>
  </>);
};

const StatsNavView: React.FC<{
  stats: Stats
}> = ({ stats }) => {
  return <nav className='d-flex no-wrap'>
    <Link className='subnav-item' href='#?'>
      All <span className='d-inline counter'>{stats.total}</span>
    </Link>
    <Link className='subnav-item' href='#?q=s:passed'>
      Passed <span className='d-inline counter'>{stats.expected}</span>
    </Link>
    <Link className='subnav-item' href='#?q=s:failed'>
      {!!stats.unexpected && statusIcon('unexpected')} Failed <span className='d-inline counter'>{stats.unexpected}</span>
    </Link>
    <Link className='subnav-item' href='#?q=s:flaky'>
      {!!stats.flaky && statusIcon('flaky')} Flaky <span className='d-inline counter'>{stats.flaky}</span>
    </Link>
    <Link className='subnav-item' href='#?q=s:skipped'>
      Skipped <span className='d-inline counter'>{stats.skipped}</span>
    </Link>
  </nav>;
};<|MERGE_RESOLUTION|>--- conflicted
+++ resolved
@@ -31,7 +31,6 @@
   projectNames: string[],
 }>> = ({ stats, filterText, setFilterText, projectNames }) => {
   React.useEffect(() => {
-<<<<<<< HEAD
     const popstateFn = () => {
       const params = new URLSearchParams(window.location.hash.slice(1));
       setFilterText(params.get('q') || '');
@@ -41,16 +40,7 @@
     return () => {
       window.removeEventListener('popstate', popstateFn);
     };
-  });
-=======
-    (async () => {
-      window.addEventListener('popstate', () => {
-        const params = new URLSearchParams(window.location.hash.slice(1));
-        setFilterText(params.get('q') || '');
-      });
-    })();
   }, [setFilterText]);
->>>>>>> 17498c30
 
   return (<>
     <div className='pt-3'>
