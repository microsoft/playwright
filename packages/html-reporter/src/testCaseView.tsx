/*
  Copyright (c) Microsoft Corporation.

  Licensed under the Apache License, Version 2.0 (the "License");
  you may not use this file except in compliance with the License.
  You may obtain a copy of the License at

      http://www.apache.org/licenses/LICENSE-2.0

  Unless required by applicable law or agreed to in writing, software
  distributed under the License is distributed on an "AS IS" BASIS,
  WITHOUT WARRANTIES OR CONDITIONS OF ANY KIND, either express or implied.
  See the License for the specific language governing permissions and
  limitations under the License.
*/

import type { TestCase } from './types';
import * as React from 'react';
import { TabbedPane } from './tabbedPane';
import { AutoChip } from './chip';
import './common.css';
import { ProjectLink } from './links';
import { statusIcon } from './statusIcon';
import './testCaseView.css';
import { TestResultView } from './testResultView';
import { LabelsView, matchTags } from './labelsView';

export const TestCaseView: React.FC<{
  projectNames: string[],
  test: TestCase | undefined,
  anchor: 'video' | 'diff' | '',
  run: number,
}> = ({ projectNames, test, run, anchor }) => {
  const [selectedResultIndex, setSelectedResultIndex] = React.useState(run);
  const labels = React.useMemo(() => {
    if (!test)
      return undefined;
    return matchTags(test.title).sort((a, b) => a.localeCompare(b));
  }, [test]);

  const annotations = new Map<string, (string | undefined)[]>();
  test?.annotations.forEach(annotation => {
    const list = annotations.get(annotation.type) || [];
    list.push(annotation.description);
    annotations.set(annotation.type, list);
  });

  return <div className='test-case-column vbox'>
    {test && <div className='test-case-path'>{test.path.join(' › ')}</div>}
    {test && <div className='test-case-title'>{test?.title}</div>}
    {test && <div className='test-case-location'>{test.location.file}:{test.location.line}</div>}
<<<<<<< HEAD
    {test && (!!test.projectName || labels) && <div className='test-case-project-labels-row'>
      {!!test.projectName && <ProjectLink projectNames={projectNames} projectName={test.projectName}></ProjectLink>}
      {labels && <LabelsView labels={labels} />}
    </div>}
    {test && !!test.annotations.length && <AutoChip header='Annotations'>
      {test.annotations.map(annotation => <TestCaseAnnotationView annotation={annotation} />)}
=======
    {test && !!test.projectName && <ProjectLink projectNames={projectNames} projectName={test.projectName}></ProjectLink>}
    {annotations.size && <AutoChip header='Annotations'>
      {[...annotations].map(annotation => <TestCaseAnnotationView type={annotation[0]} descriptions={annotation[1]} />)}
>>>>>>> 17498c30
    </AutoChip>}
    {test && <TabbedPane tabs={
      test.results.map((result, index) => ({
        id: String(index),
        title: <div style={{ display: 'flex', alignItems: 'center' }}>{statusIcon(result.status)} {retryLabel(index)}</div>,
        render: () => <TestResultView test={test!} result={result} anchor={anchor}></TestResultView>
      })) || []} selectedTab={String(selectedResultIndex)} setSelectedTab={id => setSelectedResultIndex(+id)} />}
  </div>;
};

function renderAnnotationDescription(description: string) {
  try {
    if (['http:', 'https:'].includes(new URL(description).protocol))
      return <a href={description} target='_blank' rel='noopener noreferrer'>{description}</a>;
  } catch {}
  return description;
}

function TestCaseAnnotationView({ type, descriptions }: { type: string, descriptions: (string | undefined)[] }) {
  const filteredDescriptions = descriptions.filter(Boolean) as string[];
  return (
    <div className='test-case-annotation'>
      <span style={{ fontWeight: 'bold' }}>{type}</span>
      {!!filteredDescriptions.length && <span>: {filteredDescriptions.map((d, i) => {
        const rendered = renderAnnotationDescription(d);
        if (i < filteredDescriptions.length - 1)
          return <>{rendered}, </>;
        return rendered;
      })}</span>}
    </div>
  );
}

function retryLabel(index: number) {
  if (!index)
    return 'Run';
  return `Retry #${index}`;
}<|MERGE_RESOLUTION|>--- conflicted
+++ resolved
@@ -32,11 +32,6 @@
   run: number,
 }> = ({ projectNames, test, run, anchor }) => {
   const [selectedResultIndex, setSelectedResultIndex] = React.useState(run);
-  const labels = React.useMemo(() => {
-    if (!test)
-      return undefined;
-    return matchTags(test.title).sort((a, b) => a.localeCompare(b));
-  }, [test]);
 
   const annotations = new Map<string, (string | undefined)[]>();
   test?.annotations.forEach(annotation => {
@@ -44,23 +39,22 @@
     list.push(annotation.description);
     annotations.set(annotation.type, list);
   });
+  const labels = React.useMemo(() => {
+    if (!test)
+      return undefined;
+    return matchTags(test.title).sort((a, b) => a.localeCompare(b));
+  }, [test]);
 
   return <div className='test-case-column vbox'>
     {test && <div className='test-case-path'>{test.path.join(' › ')}</div>}
     {test && <div className='test-case-title'>{test?.title}</div>}
     {test && <div className='test-case-location'>{test.location.file}:{test.location.line}</div>}
-<<<<<<< HEAD
     {test && (!!test.projectName || labels) && <div className='test-case-project-labels-row'>
       {!!test.projectName && <ProjectLink projectNames={projectNames} projectName={test.projectName}></ProjectLink>}
       {labels && <LabelsView labels={labels} />}
     </div>}
-    {test && !!test.annotations.length && <AutoChip header='Annotations'>
-      {test.annotations.map(annotation => <TestCaseAnnotationView annotation={annotation} />)}
-=======
-    {test && !!test.projectName && <ProjectLink projectNames={projectNames} projectName={test.projectName}></ProjectLink>}
     {annotations.size && <AutoChip header='Annotations'>
       {[...annotations].map(annotation => <TestCaseAnnotationView type={annotation[0]} descriptions={annotation[1]} />)}
->>>>>>> 17498c30
     </AutoChip>}
     {test && <TabbedPane tabs={
       test.results.map((result, index) => ({
