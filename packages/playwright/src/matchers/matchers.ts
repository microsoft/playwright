--- conflicted
+++ resolved
@@ -192,24 +192,17 @@
   expected: string | RegExp | (string | RegExp)[],
   options: { timeout?: number, ignoreCase?: boolean, normalizeWhiteSpace?: boolean } = {}
 ) {
-<<<<<<< HEAD
   if (Array.isArray(expected)) {
     return toEqual.call(this, 'toHaveAccessibleName', locator, 'Locator', async (isNot, timeout) => {
-      const expectedText = serializeExpectedTextValues(expected, { matchSubstring: true, normalizeWhiteSpace: true, ignoreCase: options.ignoreCase });
+      const expectedText = serializeExpectedTextValues([expected], { ignoreCase: options?.ignoreCase, normalizeWhiteSpace: true });
       return await locator._expect('to.have.accessible.name.array', { expectedText, isNot, timeout });
     }, expected, options);
   } else {
     return toMatchText.call(this, 'toHaveAccessibleName', locator, 'Locator', async (isNot, timeout) => {
-      const expectedText = serializeExpectedTextValues([expected], { matchSubstring: true, normalizeWhiteSpace: true, ignoreCase: options.ignoreCase });
+      const expectedText = serializeExpectedTextValues([expected], { ignoreCase: options?.ignoreCase, normalizeWhiteSpace: true });
       return await locator._expect('to.have.accessible.name', { expectedText, isNot, timeout });
     }, expected, options);
   }
-=======
-  return toMatchText.call(this, 'toHaveAccessibleName', locator, 'Locator', async (isNot, timeout) => {
-    const expectedText = serializeExpectedTextValues([expected], { ignoreCase: options?.ignoreCase, normalizeWhiteSpace: true });
-    return await locator._expect('to.have.accessible.name', { expectedText, isNot, timeout });
-  }, expected, options);
->>>>>>> 46321e5b
 }
 
 export function toHaveAttribute(
