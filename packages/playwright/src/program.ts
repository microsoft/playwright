/**
 * Copyright (c) Microsoft Corporation.
 *
 * Licensed under the Apache License, Version 2.0 (the 'License");
 * you may not use this file except in compliance with the License.
 * You may obtain a copy of the License at
 *
 * http://www.apache.org/licenses/LICENSE-2.0
 *
 * Unless required by applicable law or agreed to in writing, software
 * distributed under the License is distributed on an "AS IS" BASIS,
 * WITHOUT WARRANTIES OR CONDITIONS OF ANY KIND, either express or implied.
 * See the License for the specific language governing permissions and
 * limitations under the License.
 */

/* eslint-disable no-console */

import type { Command } from 'playwright-core/lib/utilsBundle';
import fs from 'fs';
import path from 'path';
import { Runner } from './runner/runner';
import { stopProfiling, startProfiling, gracefullyProcessExitDoNotHang } from 'playwright-core/lib/utils';
import { serializeError } from './util';
import { showHTMLReport } from './reporters/html';
import { createMergedReport } from './reporters/merge';
import { loadConfigFromFileRestartIfNeeded, loadEmptyConfigForMergeReports, resolveConfigLocation } from './common/configLoader';
import type { ConfigCLIOverrides } from './common/ipc';
import type { TestError } from '../types/testReporter';
import type { TraceMode, ShardingMode } from '../types/test';
import { builtInReporters, defaultReporter, defaultTimeout } from './common/config';
import { program } from 'playwright-core/lib/cli/program';
export { program } from 'playwright-core/lib/cli/program';
import type { ReporterDescription } from '../types/test';
import { prepareErrorStack } from './reporters/base';
import * as testServer from './runner/testServer';
import { runWatchModeLoop } from './runner/watchMode';

function addTestCommand(program: Command) {
  const command = program.command('test [test-filter...]');
  command.description('run tests with Playwright Test');
  const options = testOptions.sort((a, b) => a[0].replace(/-/g, '').localeCompare(b[0].replace(/-/g, '')));
  options.forEach(([name, description]) => command.option(name, description));
  command.action(async (args, opts) => {
    try {
      await runTests(args, opts);
    } catch (e) {
      console.error(e);
      gracefullyProcessExitDoNotHang(1);
    }
  });
  command.addHelpText('afterAll', `
Arguments [test-filter...]:
  Pass arguments to filter test files. Each argument is treated as a regular expression. Matching is performed against the absolute file paths.

Examples:
  $ npx playwright test my.spec.ts
  $ npx playwright test some.spec.ts:42
  $ npx playwright test --headed
  $ npx playwright test --project=webkit`);
}

function addListFilesCommand(program: Command) {
  const command = program.command('list-files [file-filter...]', { hidden: true });
  command.description('List files with Playwright Test tests');
  command.option('-c, --config <file>', `Configuration file, or a test directory with optional "playwright.config.{m,c}?{js,ts}"`);
  command.option('--project <project-name...>', `Only run tests from the specified list of projects, supports '*' wildcard (default: list all projects)`);
  command.action(async (args, opts) => listTestFiles(opts));
}

function addClearCacheCommand(program: Command) {
  const command = program.command('clear-cache', { hidden: true });
  command.description('clears build and test caches');
  command.option('-c, --config <file>', `Configuration file, or a test directory with optional "playwright.config.{m,c}?{js,ts}"`);
  command.action(async opts => {
    const config = await loadConfigFromFileRestartIfNeeded(opts.config);
    if (!config)
      return;
    const runner = new Runner(config);
    const { status } = await runner.clearCache();
    const exitCode = status === 'interrupted' ? 130 : (status === 'passed' ? 0 : 1);
    gracefullyProcessExitDoNotHang(exitCode);
  });
}

function addFindRelatedTestFilesCommand(program: Command) {
  const command = program.command('find-related-test-files [source-files...]', { hidden: true });
  command.description('Returns the list of related tests to the given files');
  command.option('-c, --config <file>', `Configuration file, or a test directory with optional "playwright.config.{m,c}?{js,ts}"`);
  command.action(async (files, options) => {
    const resolvedFiles = (files as string[]).map(file => path.resolve(process.cwd(), file));
    await withRunnerAndMutedWrite(options.config, runner => runner.findRelatedTestFiles(resolvedFiles));
  });
}

function addDevServerCommand(program: Command) {
  const command = program.command('dev-server', { hidden: true });
  command.description('start dev server');
  command.option('-c, --config <file>', `Configuration file, or a test directory with optional "playwright.config.{m,c}?{js,ts}"`);
  command.action(async options => {
    const config = await loadConfigFromFileRestartIfNeeded(options.config);
    if (!config)
      return;
    const runner = new Runner(config);
    const { status } = await runner.runDevServer();
    const exitCode = status === 'interrupted' ? 130 : (status === 'passed' ? 0 : 1);
    gracefullyProcessExitDoNotHang(exitCode);
  });
}

function addTestServerCommand(program: Command) {
  const command = program.command('test-server', { hidden: true });
  command.description('start test server');
  command.option('-c, --config <file>', `Configuration file, or a test directory with optional "playwright.config.{m,c}?{js,ts}"`);
  command.option('--host <host>', 'Host to start the server on', 'localhost');
  command.option('--port <port>', 'Port to start the server on', '0');
  command.action(opts => runTestServer(opts));
}

function addShowReportCommand(program: Command) {
  const command = program.command('show-report [report]');
  command.description('show HTML report');
  command.action((report, options) => showHTMLReport(report, options.host, +options.port));
  command.option('--host <host>', 'Host to serve report on', 'localhost');
  command.option('--port <port>', 'Port to serve report on', '9323');
  command.addHelpText('afterAll', `
Arguments [report]:
  When specified, opens given report, otherwise opens last generated report.

Examples:
  $ npx playwright show-report
  $ npx playwright show-report playwright-report`);
}

function addMergeReportsCommand(program: Command) {
  const command = program.command('merge-reports [dir]', { hidden: true });
  command.description('merge multiple blob reports (for sharded tests) into a single report');
  command.action(async (dir, options) => {
    try {
      await mergeReports(dir, options);
    } catch (e) {
      console.error(e);
      gracefullyProcessExitDoNotHang(1);
    }
  });
  command.option('-c, --config <file>', `Configuration file. Can be used to specify additional configuration for the output report.`);
  command.option('--reporter <reporter>', `Reporter to use, comma-separated, can be ${builtInReporters.map(name => `"${name}"`).join(', ')} (default: "${defaultReporter}")`);
  command.option('--last-run-file <file>', `Path to a json file where the last run information is written to (default: test-results/.last-run.json)`);
  command.addHelpText('afterAll', `
Arguments [dir]:
  Directory containing blob reports.

Examples:
  $ npx playwright merge-reports playwright-report`);
}

async function runTests(args: string[], opts: { [key: string]: any }) {
  await startProfiling();
  const cliOverrides = overridesFromOptions(opts);

  if (opts.ui || opts.uiHost || opts.uiPort) {
    if (opts.onlyChanged)
      throw new Error(`--only-changed is not supported in UI mode. If you'd like that to change, see https://github.com/microsoft/playwright/issues/15075 for more details.`);

    const status = await testServer.runUIMode(opts.config, {
      host: opts.uiHost,
      port: opts.uiPort ? +opts.uiPort : undefined,
      args,
      grep: opts.grep as string | undefined,
      grepInvert: opts.grepInvert as string | undefined,
      project: opts.project || undefined,
      headed: opts.headed,
      reporter: Array.isArray(opts.reporter) ? opts.reporter : opts.reporter ? [opts.reporter] : undefined,
      workers: cliOverrides.workers,
      timeout: cliOverrides.timeout,
      outputDir: cliOverrides.outputDir,
      updateSnapshots: cliOverrides.updateSnapshots,
    });
    await stopProfiling('runner');
    if (status === 'restarted')
      return;
    const exitCode = status === 'interrupted' ? 130 : (status === 'passed' ? 0 : 1);
    gracefullyProcessExitDoNotHang(exitCode);
    return;
  }

  if (process.env.PWTEST_WATCH) {
    if (opts.onlyChanged)
      throw new Error(`--only-changed is not supported in watch mode. If you'd like that to change, file an issue and let us know about your usecase for it.`);

    const status = await runWatchModeLoop(
        resolveConfigLocation(opts.config),
        {
          projects: opts.project,
          files: args,
          grep: opts.grep
        }
    );
    await stopProfiling('runner');
    if (status === 'restarted')
      return;
    const exitCode = status === 'interrupted' ? 130 : (status === 'passed' ? 0 : 1);
    gracefullyProcessExitDoNotHang(exitCode);
    return;
  }

  const config = await loadConfigFromFileRestartIfNeeded(opts.config, cliOverrides, opts.deps === false);
  if (!config)
    return;

<<<<<<< HEAD
  if (opts.lastFailed || config.shardingMode === 'duration-round-robin') {
    const lastRunInfo = await readLastRunInfo(config);
    if (opts.lastFailed)
      config.testIdMatcher = id => lastRunInfo.failedTests.includes(id);

    if (config.shardingMode === 'duration-round-robin')
      config.lastRunInfo = lastRunInfo;
  }

=======
>>>>>>> 1f051453
  config.cliArgs = args;
  config.cliGrep = opts.grep as string | undefined;
  config.cliOnlyChanged = opts.onlyChanged === true ? 'HEAD' : opts.onlyChanged;
  config.cliGrepInvert = opts.grepInvert as string | undefined;
  config.cliListOnly = !!opts.list;
  config.cliProjectFilter = opts.project || undefined;
  config.cliPassWithNoTests = !!opts.passWithNoTests;
  config.cliFailOnFlakyTests = !!opts.failOnFlakyTests;
  config.cliLastFailed = !!opts.lastFailed;

  const runner = new Runner(config);
  const status = await runner.runAllTests();
  await stopProfiling('runner');
  const exitCode = status === 'interrupted' ? 130 : (status === 'passed' ? 0 : 1);
  gracefullyProcessExitDoNotHang(exitCode);
}

async function runTestServer(opts: { [key: string]: any }) {
  const host = opts.host || 'localhost';
  const port = opts.port ? +opts.port : 0;
  const status = await testServer.runTestServer(opts.config, { host, port });
  if (status === 'restarted')
    return;
  const exitCode = status === 'interrupted' ? 130 : (status === 'passed' ? 0 : 1);
  gracefullyProcessExitDoNotHang(exitCode);
}

export async function withRunnerAndMutedWrite(configFile: string | undefined, callback: (runner: Runner) => Promise<any>) {
  // Redefine process.stdout.write in case config decides to pollute stdio.
  const stdoutWrite = process.stdout.write.bind(process.stdout);
  process.stdout.write = ((a: any, b: any, c: any) => process.stderr.write(a, b, c)) as any;
  try {
    const config = await loadConfigFromFileRestartIfNeeded(configFile);
    if (!config)
      return;
    const runner = new Runner(config);
    const result = await callback(runner);
    stdoutWrite(JSON.stringify(result, undefined, 2), () => {
      gracefullyProcessExitDoNotHang(0);
    });
  } catch (e) {
    const error: TestError = serializeError(e);
    error.location = prepareErrorStack(e.stack).location;
    stdoutWrite(JSON.stringify({ error }, undefined, 2), () => {
      gracefullyProcessExitDoNotHang(0);
    });
  }
}

async function listTestFiles(opts: { [key: string]: any }) {
  await withRunnerAndMutedWrite(opts.config, async runner => {
    return await runner.listTestFiles();
  });
}

async function mergeReports(reportDir: string | undefined, opts: { [key: string]: any }) {
  const configFile = opts.config;
  const cliOverrides = overridesFromOptions(opts);
  const config = configFile ? await loadConfigFromFileRestartIfNeeded(configFile, cliOverrides) : await loadEmptyConfigForMergeReports(cliOverrides);
  if (!config)
    return;

  const dir = path.resolve(process.cwd(), reportDir || '');
  const dirStat = await fs.promises.stat(dir).catch(e => null);
  if (!dirStat)
    throw new Error('Directory does not exist: ' + dir);
  if (!dirStat.isDirectory())
    throw new Error(`"${dir}" is not a directory`);
  let reporterDescriptions: ReporterDescription[] | undefined = resolveReporterOption(opts.reporter);
  if (!reporterDescriptions && configFile)
    reporterDescriptions = config.config.reporter;
  if (!reporterDescriptions)
    reporterDescriptions = [[defaultReporter]];
  const rootDirOverride = configFile ? config.config.rootDir : undefined;
  await createMergedReport(config, dir, reporterDescriptions!, rootDirOverride);
  gracefullyProcessExitDoNotHang(0);
}

function overridesFromOptions(options: { [key: string]: any }): ConfigCLIOverrides {
  const shardPair = options.shard ? options.shard.split('/').map((t: string) => parseInt(t, 10)) : undefined;
  const overrides: ConfigCLIOverrides = {
    forbidOnly: options.forbidOnly ? true : undefined,
    fullyParallel: options.fullyParallel ? true : undefined,
    globalTimeout: options.globalTimeout ? parseInt(options.globalTimeout, 10) : undefined,
    maxFailures: options.x ? 1 : (options.maxFailures ? parseInt(options.maxFailures, 10) : undefined),
    outputDir: options.output ? path.resolve(process.cwd(), options.output) : undefined,
    quiet: options.quiet ? options.quiet : undefined,
    repeatEach: options.repeatEach ? parseInt(options.repeatEach, 10) : undefined,
    retries: options.retries ? parseInt(options.retries, 10) : undefined,
    reporter: resolveReporterOption(options.reporter),
    shard: shardPair ? { current: shardPair[0], total: shardPair[1] } : undefined,
    shardingMode: options.shardingMode ? resolveShardingModeOption(options.shardingMode) : undefined,
    lastRunFile: options.lastRunFile ? path.resolve(process.cwd(), options.lastRunFile) : undefined,
    timeout: options.timeout ? parseInt(options.timeout, 10) : undefined,
    tsconfig: options.tsconfig ? path.resolve(process.cwd(), options.tsconfig) : undefined,
    ignoreSnapshots: options.ignoreSnapshots ? !!options.ignoreSnapshots : undefined,
    updateSnapshots: options.updateSnapshots ? 'all' as const : undefined,
    workers: options.workers,
  };

  if (options.browser) {
    const browserOpt = options.browser.toLowerCase();
    if (!['all', 'chromium', 'firefox', 'webkit'].includes(browserOpt))
      throw new Error(`Unsupported browser "${options.browser}", must be one of "all", "chromium", "firefox" or "webkit"`);
    const browserNames = browserOpt === 'all' ? ['chromium', 'firefox', 'webkit'] : [browserOpt];
    overrides.projects = browserNames.map(browserName => {
      return {
        name: browserName,
        use: { browserName },
      };
    });
  }

  if (options.headed || options.debug)
    overrides.use = { headless: false };
  if (!options.ui && options.debug) {
    overrides.debug = true;
    process.env.PWDEBUG = '1';
  }
  if (!options.ui && options.trace) {
    if (!kTraceModes.includes(options.trace))
      throw new Error(`Unsupported trace mode "${options.trace}", must be one of ${kTraceModes.map(mode => `"${mode}"`).join(', ')}`);
    overrides.use = overrides.use || {};
    overrides.use.trace = options.trace;
  }
  return overrides;
}

const shardingModes: ShardingMode[] = ['partition', 'round-robin', 'duration-round-robin'];

function resolveShardingModeOption(shardingMode?: string): ShardingMode | undefined {
  if (!shardingMode)
    return undefined;
  if (!shardingModes.includes(shardingMode as ShardingMode))
    throw new Error(`Unsupported sharding mode "${shardingMode}", must be one of: ${shardingModes.map(mode => `"${mode}"`).join(', ')}`);
  return shardingMode as ShardingMode;
}

function resolveReporterOption(reporter?: string): ReporterDescription[] | undefined {
  if (!reporter || !reporter.length)
    return undefined;
  return reporter.split(',').map((r: string) => [resolveReporter(r)]);
}

function resolveReporter(id: string) {
  if (builtInReporters.includes(id as any))
    return id;
  const localPath = path.resolve(process.cwd(), id);
  if (fs.existsSync(localPath))
    return localPath;
  return require.resolve(id, { paths: [process.cwd()] });
}

const kTraceModes: TraceMode[] = ['on', 'off', 'on-first-retry', 'on-all-retries', 'retain-on-failure', 'retain-on-first-failure'];

const testOptions: [string, string][] = [
  ['--browser <browser>', `Browser to use for tests, one of "all", "chromium", "firefox" or "webkit" (default: "chromium")`],
  ['-c, --config <file>', `Configuration file, or a test directory with optional "playwright.config.{m,c}?{js,ts}"`],
  ['--debug', `Run tests with Playwright Inspector. Shortcut for "PWDEBUG=1" environment variable and "--timeout=0 --max-failures=1 --headed --workers=1" options`],
  ['--fail-on-flaky-tests', `Fail if any test is flagged as flaky (default: false)`],
  ['--forbid-only', `Fail if test.only is called (default: false)`],
  ['--fully-parallel', `Run all tests in parallel (default: false)`],
  ['--global-timeout <timeout>', `Maximum time this test suite can run in milliseconds (default: unlimited)`],
  ['-g, --grep <grep>', `Only run tests matching this regular expression (default: ".*")`],
  ['-gv, --grep-invert <grep>', `Only run tests that do not match this regular expression`],
  ['--headed', `Run tests in headed browsers (default: headless)`],
  ['--ignore-snapshots', `Ignore screenshot and snapshot expectations`],
  ['--last-failed', `Only re-run the failures`],
  ['--last-run-file <file>', `Path to a json file where the last run information is read from and written to (default: test-results/.last-run.json)`],
  ['--list', `Collect all the tests and report them, but do not run`],
  ['--max-failures <N>', `Stop after the first N failures`],
  ['--no-deps', 'Do not run project dependencies'],
  ['--output <dir>', `Folder for output artifacts (default: "test-results")`],
  ['--only-changed [ref]', `Only run test files that have been changed between 'HEAD' and 'ref'. Defaults to running all uncommitted changes. Only supports Git.`],
  ['--pass-with-no-tests', `Makes test run succeed even if no tests were found`],
  ['--project <project-name...>', `Only run tests from the specified list of projects, supports '*' wildcard (default: run all projects)`],
  ['--quiet', `Suppress stdio`],
  ['--repeat-each <N>', `Run each test N times (default: 1)`],
  ['--reporter <reporter>', `Reporter to use, comma-separated, can be ${builtInReporters.map(name => `"${name}"`).join(', ')} (default: "${defaultReporter}")`],
  ['--retries <retries>', `Maximum retry count for flaky tests, zero for no retries (default: no retries)`],
  ['--shard <shard>', `Shard tests and execute only the selected shard, specify in the form "current/all", 1-based, for example "3/5"`],
  ['--sharding-mode <mode>', `Sharding algorithm to use; "partition", "round-robin" or "duration-round-robin". Defaults to "partition".`],
  ['--timeout <timeout>', `Specify test timeout threshold in milliseconds, zero for unlimited (default: ${defaultTimeout})`],
  ['--trace <mode>', `Force tracing mode, can be ${kTraceModes.map(mode => `"${mode}"`).join(', ')}`],
  ['--tsconfig <path>', `Path to a single tsconfig applicable to all imported files (default: look up tsconfig for each imported file separately)`],
  ['--ui', `Run tests in interactive UI mode`],
  ['--ui-host <host>', 'Host to serve UI on; specifying this option opens UI in a browser tab'],
  ['--ui-port <port>', 'Port to serve UI on, 0 for any free port; specifying this option opens UI in a browser tab'],
  ['-u, --update-snapshots', `Update snapshots with actual results (default: only create missing snapshots)`],
  ['-j, --workers <workers>', `Number of concurrent workers or percentage of logical CPU cores, use 1 to run in a single worker (default: 50%)`],
  ['-x', `Stop after the first failure`],
];

addTestCommand(program);
addShowReportCommand(program);
addListFilesCommand(program);
addMergeReportsCommand(program);
addClearCacheCommand(program);
addFindRelatedTestFilesCommand(program);
addDevServerCommand(program);
addTestServerCommand(program);<|MERGE_RESOLUTION|>--- conflicted
+++ resolved
@@ -208,18 +208,6 @@
   if (!config)
     return;
 
-<<<<<<< HEAD
-  if (opts.lastFailed || config.shardingMode === 'duration-round-robin') {
-    const lastRunInfo = await readLastRunInfo(config);
-    if (opts.lastFailed)
-      config.testIdMatcher = id => lastRunInfo.failedTests.includes(id);
-
-    if (config.shardingMode === 'duration-round-robin')
-      config.lastRunInfo = lastRunInfo;
-  }
-
-=======
->>>>>>> 1f051453
   config.cliArgs = args;
   config.cliGrep = opts.grep as string | undefined;
   config.cliOnlyChanged = opts.onlyChanged === true ? 'HEAD' : opts.onlyChanged;
