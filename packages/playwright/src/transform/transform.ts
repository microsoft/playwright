--- conflicted
+++ resolved
@@ -65,16 +65,11 @@
   if (!tsconfig.tsConfigPath)
     return;
   // Make 'baseUrl' absolute, because it is relative to the tsconfig.json, not to cwd.
-<<<<<<< HEAD
-  const absoluteBaseUrl = tsconfig.baseUrl ? path.resolve(path.dirname(tsconfig.tsConfigPath), tsconfig.baseUrl) : undefined;
-  const pathsFallback = [{ key: '*', values: ['*'] }];
-=======
   // When no explicit baseUrl is set, resolve paths relative to the tsconfig file.
   // See https://www.typescriptlang.org/tsconfig#paths
   const absoluteBaseUrl = path.resolve(path.dirname(tsconfig.tsConfigPath), tsconfig.baseUrl ?? '.');
   // Only add the catch-all mapping when baseUrl is specified
   const pathsFallback = tsconfig.baseUrl ? [{ key: '*', values: ['*'] }] : [];
->>>>>>> b66839b0
   return {
     allowJs: tsconfig.allowJs,
     absoluteBaseUrl,
