--- conflicted
+++ resolved
@@ -24,11 +24,7 @@
 import type { Matcher } from '../util';
 import type { ConfigCLIOverrides } from './ipc';
 import type { FullConfig, FullProject } from '../../types/testReporter';
-<<<<<<< HEAD
-import { setTransformConfig } from '../transform/transform';
 import type { LastRunInfo } from '../runner/runner';
-=======
->>>>>>> 718bd9b3
 
 export type ConfigLocation = {
   resolvedConfigFile?: string;
