--- conflicted
+++ resolved
@@ -177,19 +177,11 @@
           // video.saveAs() does not work for persistent contexts.
           if (fs.existsSync(p)) {
             try {
-<<<<<<< HEAD
-              testDebug(`Saving video ${p} to ${name}`);
-=======
->>>>>>> 86a00d09
               await fs.promises.rename(p, name);
             } catch (e) {
               if (e.code !== 'EXDEV')
                 logUnhandledError(e);
               // Retry operation (possibly cross-fs) with copy and unlink
-<<<<<<< HEAD
-              testDebug('Retrying cross fs operation')
-=======
->>>>>>> 86a00d09
               try {
                 await fs.promises.copyFile(p, name);
                 await fs.promises.unlink(p);
