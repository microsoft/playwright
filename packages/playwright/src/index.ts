--- conflicted
+++ resolved
@@ -446,11 +446,7 @@
 });
 
 type ScreenshotOption = PlaywrightWorkerOptions['screenshot'] | undefined;
-<<<<<<< HEAD
-=======
-type Playwright = PlaywrightWorkerArgs['playwright'];
 type PageSnapshotOption = 'off' | 'on' | 'only-on-failure';
->>>>>>> 9e433060
 
 function normalizeVideoMode(video: VideoMode | 'retry-with-video' | { mode: VideoMode } | undefined): VideoMode {
   if (!video)
@@ -552,12 +548,7 @@
     if (!this.shouldCaptureUponFinish())
       return;
 
-    const contexts: BrowserContext[] = [];
-    const playwright = this._artifactsRecorder._playwright;
-    for (const browserType of [playwright.chromium, playwright.firefox, playwright.webkit])
-      contexts.push(...(browserType as any)._contexts);
-
-    await Promise.all(contexts.flatMap(context => context.pages().map(page => this._snapshotPage(page, false))));
+    await Promise.all(this._artifactsRecorder._playwright._allPages().map(page => this._snapshotPage(page, false)));
   }
 
   async persistTemporary() {
@@ -617,30 +608,16 @@
 }
 
 class ArtifactsRecorder {
-<<<<<<< HEAD
-  private _testInfo!: TestInfoImpl;
-  private _playwright: PlaywrightImpl;
-  private _artifactsDir: string;
-  private _screenshotMode: ScreenshotMode;
-  private _screenshotOptions: { mode: ScreenshotMode } & Pick<playwrightLibrary.PageScreenshotOptions, 'fullPage' | 'omitBackground'> | undefined;
-  private _temporaryScreenshots: string[] = [];
-  private _temporaryArtifacts: string[] = [];
-=======
   _testInfo!: TestInfoImpl;
-  _playwright: Playwright;
+  _playwright: PlaywrightImpl;
   _artifactsDir: string;
->>>>>>> 9e433060
   private _reusedContexts = new Set<BrowserContext>();
   private _startedCollectingArtifacts: symbol;
 
-<<<<<<< HEAD
-  constructor(playwright: PlaywrightImpl, artifactsDir: string, screenshot: ScreenshotOption) {
-=======
   private _pageSnapshotRecorder: SnapshotRecorder;
   private _screenshotRecorder: SnapshotRecorder;
 
-  constructor(playwright: Playwright, artifactsDir: string, screenshot: ScreenshotOption, pageSnapshot: PageSnapshotOption) {
->>>>>>> 9e433060
+  constructor(playwright: PlaywrightImpl, artifactsDir: string, screenshot: ScreenshotOption, pageSnapshot: PageSnapshotOption) {
     this._playwright = playwright;
     this._artifactsDir = artifactsDir;
     const screenshotOptions = typeof screenshot === 'string' ? undefined : screenshot;
@@ -720,56 +697,8 @@
       await this._stopTracing(tracing);
     })));
 
-<<<<<<< HEAD
-    // Attach temporary screenshots for contexts closed before collecting the test trace.
-    if (captureScreenshots) {
-      for (const file of this._temporaryScreenshots) {
-        try {
-          const screenshotPath = this._createScreenshotAttachmentPath();
-          await fs.promises.rename(file, screenshotPath);
-          this._attachScreenshot(screenshotPath);
-        } catch {
-        }
-      }
-    }
-  }
-
-  private _createScreenshotAttachmentPath() {
-    const testFailed = this._testInfo._isFailure();
-    const index = this._screenshotOrdinal + 1;
-    ++this._screenshotOrdinal;
-    const screenshotPath = this._testInfo.outputPath(`test-${testFailed ? 'failed' : 'finished'}-${index}.png`);
-    return screenshotPath;
-  }
-
-  private async _screenshotPage(page: Page, temporary: boolean) {
-    if ((page as any)[this._screenshottedSymbol])
-      return;
-    (page as any)[this._screenshottedSymbol] = true;
-    try {
-      const screenshotPath = temporary ? this._createTemporaryArtifact(createGuid() + '.png') : this._createScreenshotAttachmentPath();
-      // Pass caret=initial to avoid any evaluations that might slow down the screenshot
-      // and let the page modify itself from the problematic state it had at the moment of failure.
-      await page.screenshot({ ...this._screenshotOptions, timeout: 5000, path: screenshotPath, caret: 'initial' });
-      if (temporary)
-        this._temporaryScreenshots.push(screenshotPath);
-      else
-        this._attachScreenshot(screenshotPath);
-    } catch {
-      // Screenshot may fail, just ignore.
-    }
-  }
-
-  private _attachScreenshot(screenshotPath: string) {
-    this._testInfo.attachments.push({ name: 'screenshot', path: screenshotPath, contentType: 'image/png' });
-  }
-
-  private async _screenshotOnTestFailure() {
-    await Promise.all(this._playwright._allPages().map(page => this._screenshotPage(page, false)));
-=======
     await this._screenshotRecorder.persistTemporary();
     await this._pageSnapshotRecorder.persistTemporary();
->>>>>>> 9e433060
   }
 
   private async _startTraceChunkOnContextCreation(tracing: Tracing) {
