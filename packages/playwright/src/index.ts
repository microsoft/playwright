--- conflicted
+++ resolved
@@ -445,11 +445,6 @@
 });
 
 type ScreenshotOption = PlaywrightWorkerOptions['screenshot'] | undefined;
-<<<<<<< HEAD
-type Playwright = PlaywrightWorkerArgs['playwright'];
-=======
-type PageSnapshotOption = 'off' | 'on' | 'only-on-failure';
->>>>>>> 893e7bbf
 
 function normalizeVideoMode(video: VideoMode | 'retry-with-video' | { mode: VideoMode } | undefined): VideoMode {
   if (!video)
@@ -620,11 +615,7 @@
   private _pageSnapshotRecorder: SnapshotRecorder;
   private _screenshotRecorder: SnapshotRecorder;
 
-<<<<<<< HEAD
-  constructor(playwright: Playwright, artifactsDir: string, screenshot: ScreenshotOption, pageSnapshot: PageSnapshotMode) {
-=======
-  constructor(playwright: PlaywrightImpl, artifactsDir: string, screenshot: ScreenshotOption, pageSnapshot: PageSnapshotOption) {
->>>>>>> 893e7bbf
+  constructor(playwright: PlaywrightImpl, artifactsDir: string, screenshot: ScreenshotOption, pageSnapshot: PageSnapshotMode) {
     this._playwright = playwright;
     this._artifactsDir = artifactsDir;
     const screenshotOptions = typeof screenshot === 'string' ? undefined : screenshot;
