/**
 * Copyright (c) Microsoft Corporation.
 *
 * Licensed under the Apache License, Version 2.0 (the "License");
 * you may not use this file except in compliance with the License.
 * You may obtain a copy of the License at
 *
 * http://www.apache.org/licenses/LICENSE-2.0
 *
 * Unless required by applicable law or agreed to in writing, software
 * distributed under the License is distributed on an "AS IS" BASIS,
 * WITHOUT WARRANTIES OR CONDITIONS OF ANY KIND, either express or implied.
 * See the License for the specific language governing permissions and
 * limitations under the License.
 */

import fs from 'fs';
import path from 'path';
import { Transform } from 'stream';

import { HttpServer, MultiMap, assert, calculateSha1, getPackageManagerExecCommand, copyFileAndMakeWritable, gracefullyProcessExitDoNotHang, removeFolders, sanitizeForFilePath, toPosixPath } from 'playwright-core/lib/utils';
import { colors } from 'playwright-core/lib/utils';
import { open } from 'playwright-core/lib/utilsBundle';
import { mime } from 'playwright-core/lib/utilsBundle';
import { yazl } from 'playwright-core/lib/zipBundle';

import { CommonReporterOptions, formatError, formatResultFailure, internalScreen } from './base';
import { codeFrameColumns } from '../transform/babelBundle';
import { resolveReporterOutputPath, stripAnsiEscapes } from '../util';

import type { ReporterV2 } from './reporterV2';
import type { HtmlReporterOptions as HtmlReporterConfigOptions, Metadata, TestAnnotation } from '../../types/test';
import type * as api from '../../types/testReporter';
import type { HTMLReport, Stats, TestAttachment, TestCase, TestCaseSummary, TestFile, TestFileSummary, TestResult, TestStep } from '@html-reporter/types';
import type { ZipFile } from 'playwright-core/lib/zipBundle';
import type { TransformCallback } from 'stream';

type TestEntry = {
  testCase: TestCase;
  testCaseSummary: TestCaseSummary
};

<<<<<<< HEAD
const htmlReportOptions = ['always', 'never', 'on-failure'] as const;
type HtmlReportOpenOption = (typeof htmlReportOptions)[number];

const isHtmlReportOption = (type: string): type is HtmlReportOpenOption => {
  return htmlReportOptions.includes(type as HtmlReportOpenOption);
};

type HtmlReporterResolvedConfig = {
  outputFolder: string,
  attachmentsBaseURL: string,
  open: HtmlReportOpenOption,
  port: number | undefined,
  host: string | undefined,
  title: string | undefined,

  _mode: 'test' | 'list' | undefined;
  _isTestServer: boolean | undefined;
};

type HtmlReporterOptions = Partial<HtmlReporterResolvedConfig> & {
  configDir: string,
  outputFolder: string
=======
type HtmlReportOpenOption = NonNullable<HtmlReporterConfigOptions['open']>;
const htmlReportOptions: HtmlReportOpenOption[] = ['always', 'never', 'on-failure'];

const isHtmlReportOption = (type: string): type is HtmlReportOpenOption => {
  return htmlReportOptions.includes(type as HtmlReportOpenOption);
>>>>>>> eca07306
};

class HtmlReporter implements ReporterV2 {
  private config!: api.FullConfig;
  private suite!: api.Suite;
<<<<<<< HEAD
  private _resolvedConfig: HtmlReporterResolvedConfig;
  private _buildResult: { ok: boolean, singleTestId: string | undefined } | undefined;
  private _topLevelErrors: api.TestError[] = [];

  constructor(options: HtmlReporterOptions) {
    this._resolvedConfig = resolveConfig(options);
=======
  private _options: HtmlReporterConfigOptions & CommonReporterOptions;
  private _outputFolder!: string;
  private _attachmentsBaseURL!: string;
  private _open: string | undefined;
  private _port: number | undefined;
  private _host: string | undefined;
  private _title: string | undefined;
  private _buildResult: { ok: boolean, singleTestId: string | undefined } | undefined;
  private _topLevelErrors: api.TestError[] = [];

  constructor(options: HtmlReporterConfigOptions & CommonReporterOptions) {
    this._options = options;
>>>>>>> eca07306
  }

  version(): 'v2' {
    return 'v2';
  }

  printsToStdio() {
    return false;
  }

  onConfigure(config: api.FullConfig) {
    this.config = config;
  }

  onBegin(suite: api.Suite) {
    const outputFolder = this._resolvedConfig.outputFolder;
    const reportedWarnings = new Set<string>();
    for (const project of this.config.projects) {
      if (this._isSubdirectory(outputFolder, project.outputDir) || this._isSubdirectory(project.outputDir, outputFolder)) {
        const key = outputFolder + '|' + project.outputDir;
        if (reportedWarnings.has(key))
          continue;
        reportedWarnings.add(key);
        console.log(colors.red(`Configuration Error: HTML reporter output folder clashes with the tests output folder:`));
        console.log(`
    html reporter folder: ${colors.bold(outputFolder)}
    test results folder: ${colors.bold(project.outputDir)}`);
        console.log('');
        console.log(`HTML reporter will clear its output directory prior to being generated, which will lead to the artifact loss.
`);
      }
    }
    this.suite = suite;
  }

  _isSubdirectory(parentDir: string, dir: string): boolean {
    const relativePath = path.relative(parentDir, dir);
    return !!relativePath && !relativePath.startsWith('..') && !path.isAbsolute(relativePath);
  }

  onError(error: api.TestError): void {
    this._topLevelErrors.push(error);
  }

  async onEnd(result: api.FullResult) {
    const { outputFolder, attachmentsBaseURL, title } = this._resolvedConfig;
    const projectSuites = this.suite.suites;
    await removeFolders([outputFolder]);
    const builder = new HtmlBuilder(this.config, outputFolder, attachmentsBaseURL, title);
    this._buildResult = await builder.build(this.config.metadata, projectSuites, result, this._topLevelErrors);
  }

  async onExit() {
    if (process.env.CI || !this._buildResult)
      return;
    const { ok, singleTestId } = this._buildResult;
    const { open, outputFolder, host, port, _isTestServer, _mode } = this._resolvedConfig;
    const shouldOpen = !_isTestServer && (open === 'always' || (!ok && open === 'on-failure'));
    if (shouldOpen) {
      await showHTMLReport(outputFolder, host, port, singleTestId);
    } else if (_mode === 'test' && !_isTestServer) {
      const packageManagerCommand = getPackageManagerExecCommand();
      const relativeReportPath = outputFolder === standaloneDefaultFolder() ? '' : ' ' + path.relative(process.cwd(), outputFolder);
      const hostArg = host ? ` --host ${host}` : '';
      const portArg = port ? ` --port ${port}` : '';
      console.log('');
      console.log('To open last HTML report run:');
      console.log(colors.cyan(`
  ${packageManagerCommand} playwright show-report${relativeReportPath}${hostArg}${portArg}
`));
    }
  }
}

function resolveConfig({ configDir, outputFolder: optionOutputFolder, open, attachmentsBaseURL, host, port, title, _mode, _isTestServer }: HtmlReporterOptions): HtmlReporterResolvedConfig {
  const outputFolder = reportFolderFromEnv() ?? resolveReporterOutputPath('playwright-report', configDir, optionOutputFolder);
  return {
    outputFolder,
    _mode,
    _isTestServer,
    open: getHtmlReportOptionProcessEnv() || open || 'on-failure',
    attachmentsBaseURL: process.env.PLAYWRIGHT_HTML_ATTACHMENTS_BASE_URL || attachmentsBaseURL || 'data/',
    host: process.env.PLAYWRIGHT_HTML_HOST || host,
    port: process.env.PLAYWRIGHT_HTML_PORT ? +process.env.PLAYWRIGHT_HTML_PORT : port,
    title: process.env.PLAYWRIGHT_HTML_TITLE || title,
  };
}

function reportFolderFromEnv(): string | undefined {
  // Note: PLAYWRIGHT_HTML_REPORT is for backwards compatibility.
  const envValue = process.env.PLAYWRIGHT_HTML_OUTPUT_DIR || process.env.PLAYWRIGHT_HTML_REPORT;
  return envValue ? path.resolve(envValue) : undefined;
}

function getHtmlReportOptionProcessEnv(): HtmlReportOpenOption | undefined {
  // Note: PW_TEST_HTML_REPORT_OPEN is for backwards compatibility.
  const htmlOpenEnv = process.env.PLAYWRIGHT_HTML_OPEN || process.env.PW_TEST_HTML_REPORT_OPEN;
  if (!htmlOpenEnv)
    return undefined;
  if (!isHtmlReportOption(htmlOpenEnv)) {
    console.log(colors.red(`Configuration Error: HTML reporter Invalid value for PLAYWRIGHT_HTML_OPEN: ${htmlOpenEnv}. Valid values are: ${htmlReportOptions.join(', ')}`));
    return undefined;
  }
  return htmlOpenEnv;
}

function standaloneDefaultFolder(): string {
  return reportFolderFromEnv() ?? resolveReporterOutputPath('playwright-report', process.cwd(), undefined);
}

export async function showHTMLReport(reportFolder: string | undefined, host: string = 'localhost', port?: number, testId?: string) {
  const folder = reportFolder ?? standaloneDefaultFolder();
  try {
    assert(fs.statSync(folder).isDirectory());
  } catch (e) {
    console.log(colors.red(`No report found at "${folder}"`));
    gracefullyProcessExitDoNotHang(1);
    return;
  }
  const server = startHtmlReportServer(folder);
  await server.start({ port, host, preferredPort: port ? undefined : 9323 });
  let url = server.urlPrefix('human-readable');
  console.log('');
  console.log(colors.cyan(`  Serving HTML report at ${url}. Press Ctrl+C to quit.`));
  if (testId)
    url += `#?testId=${testId}`;
  url = url.replace('0.0.0.0', 'localhost');
  await open(url, { wait: true }).catch(() => {});
  await new Promise(() => {});
}

export function startHtmlReportServer(folder: string): HttpServer {
  const server = new HttpServer();
  server.routePrefix('/', (request, response) => {
    let relativePath = new URL('http://localhost' + request.url).pathname;
    if (relativePath.startsWith('/trace/file')) {
      const url = new URL('http://localhost' + request.url!);
      try {
        return server.serveFile(request, response, url.searchParams.get('path')!);
      } catch (e) {
        return false;
      }
    }
    if (relativePath.endsWith('/stall.js'))
      return true;
    if (relativePath === '/')
      relativePath = '/index.html';
    const absolutePath = path.join(folder, ...relativePath.split('/'));
    return server.serveFile(request, response, absolutePath);
  });
  return server;
}

class HtmlBuilder {
  private _config: api.FullConfig;
  private _reportFolder: string;
  private _stepsInFile = new MultiMap<string, TestStep>();
  private _dataZipFile: ZipFile;
  private _hasTraces = false;
  private _attachmentsBaseURL: string;
  private _title: string | undefined;

  constructor(config: api.FullConfig, outputDir: string, attachmentsBaseURL: string, title: string | undefined) {
    this._config = config;
    this._reportFolder = outputDir;
    fs.mkdirSync(this._reportFolder, { recursive: true });
    this._dataZipFile = new yazl.ZipFile();
    this._attachmentsBaseURL = attachmentsBaseURL;
    this._title = title;
  }

  async build(metadata: Metadata, projectSuites: api.Suite[], result: api.FullResult, topLevelErrors: api.TestError[]): Promise<{ ok: boolean, singleTestId: string | undefined }> {
    const data = new Map<string, { testFile: TestFile, testFileSummary: TestFileSummary }>();
    for (const projectSuite of projectSuites) {
      for (const fileSuite of projectSuite.suites) {
        const fileName = this._relativeLocation(fileSuite.location)!.file;
        const fileId = calculateSha1(toPosixPath(fileName)).slice(0, 20);
        let fileEntry = data.get(fileId);
        if (!fileEntry) {
          fileEntry = {
            testFile: { fileId, fileName, tests: [] },
            testFileSummary: { fileId, fileName, tests: [], stats: emptyStats() },
          };
          data.set(fileId, fileEntry);
        }
        const { testFile, testFileSummary } = fileEntry;
        const testEntries: TestEntry[] = [];
        this._processSuite(fileSuite, projectSuite.project()!.name, [], testEntries);
        for (const test of testEntries) {
          testFile.tests.push(test.testCase);
          testFileSummary.tests.push(test.testCaseSummary);
        }
      }
    }
    createSnippets(this._stepsInFile);

    let ok = true;
    for (const [fileId, { testFile, testFileSummary }] of data) {
      const stats = testFileSummary.stats;
      for (const test of testFileSummary.tests) {
        if (test.outcome === 'expected')
          ++stats.expected;
        if (test.outcome === 'skipped')
          ++stats.skipped;
        if (test.outcome === 'unexpected')
          ++stats.unexpected;
        if (test.outcome === 'flaky')
          ++stats.flaky;
        ++stats.total;
      }
      stats.ok = stats.unexpected + stats.flaky === 0;
      if (!stats.ok)
        ok = false;

      const testCaseSummaryComparator = (t1: TestCaseSummary, t2: TestCaseSummary) => {
        const w1 = (t1.outcome === 'unexpected' ? 1000 : 0) +  (t1.outcome === 'flaky' ? 1 : 0);
        const w2 = (t2.outcome === 'unexpected' ? 1000 : 0) +  (t2.outcome === 'flaky' ? 1 : 0);
        return w2 - w1;
      };
      testFileSummary.tests.sort(testCaseSummaryComparator);

      this._addDataFile(fileId + '.json', testFile);
    }
    const htmlReport: HTMLReport = {
      metadata,
      title: this._title,
      startTime: result.startTime.getTime(),
      duration: result.duration,
      files: [...data.values()].map(e => e.testFileSummary),
      projectNames: projectSuites.map(r => r.project()!.name),
      stats: { ...[...data.values()].reduce((a, e) => addStats(a, e.testFileSummary.stats), emptyStats()) },
      errors: topLevelErrors.map(error => formatError(internalScreen, error).message),
    };
    htmlReport.files.sort((f1, f2) => {
      const w1 = f1.stats.unexpected * 1000 + f1.stats.flaky;
      const w2 = f2.stats.unexpected * 1000 + f2.stats.flaky;
      return w2 - w1;
    });

    this._addDataFile('report.json', htmlReport);

    let singleTestId: string | undefined;
    if (htmlReport.stats.total === 1) {
      const testFile: TestFile  = data.values().next().value!.testFile;
      singleTestId = testFile.tests[0].testId;
    }

    if (process.env.PW_HMR === '1') {
      const redirectFile = path.join(this._reportFolder, 'index.html');

      await this._writeReportData(redirectFile);

      async function redirect() {
        const hmrURL = new URL('http://localhost:44224'); // dev server, port is harcoded in build.js
        const popup = window.open(hmrURL);
        const listener = (evt: MessageEvent) => {
          if (evt.source === popup && evt.data === 'ready') {
            popup!.postMessage((window as any).playwrightReportBase64, hmrURL.origin);
            window.removeEventListener('message', listener);
            // This is generally not allowed
            window.close();
          }
        };
        window.addEventListener('message', listener);
      }

      fs.appendFileSync(redirectFile, `<script>(${redirect.toString()})()</script>`);

      return { ok, singleTestId };
    }

    // Copy app.
    const appFolder = path.join(require.resolve('playwright-core'), '..', 'lib', 'vite', 'htmlReport');
    await copyFileAndMakeWritable(path.join(appFolder, 'index.html'), path.join(this._reportFolder, 'index.html'));

    // Copy trace viewer.
    if (this._hasTraces) {
      const traceViewerFolder = path.join(require.resolve('playwright-core'), '..', 'lib', 'vite', 'traceViewer');
      const traceViewerTargetFolder = path.join(this._reportFolder, 'trace');
      const traceViewerAssetsTargetFolder = path.join(traceViewerTargetFolder, 'assets');
      fs.mkdirSync(traceViewerAssetsTargetFolder, { recursive: true });
      for (const file of fs.readdirSync(traceViewerFolder)) {
        if (file.endsWith('.map') || file.includes('watch') || file.includes('assets'))
          continue;
        await copyFileAndMakeWritable(path.join(traceViewerFolder, file), path.join(traceViewerTargetFolder, file));
      }
      for (const file of fs.readdirSync(path.join(traceViewerFolder, 'assets'))) {
        if (file.endsWith('.map') || file.includes('xtermModule'))
          continue;
        await copyFileAndMakeWritable(path.join(traceViewerFolder, 'assets', file), path.join(traceViewerAssetsTargetFolder, file));
      }
    }

    await this._writeReportData(path.join(this._reportFolder, 'index.html'));


    return { ok, singleTestId };
  }

  private async _writeReportData(filePath: string) {
    fs.appendFileSync(filePath, '<script>\nwindow.playwrightReportBase64 = "data:application/zip;base64,');
    await new Promise(f => {
      this._dataZipFile!.end(undefined, () => {
        this._dataZipFile!.outputStream
            .pipe(new Base64Encoder())
            .pipe(fs.createWriteStream(filePath, { flags: 'a' })).on('close', f);
      });
    });
    fs.appendFileSync(filePath, '";</script>');
  }

  private _addDataFile(fileName: string, data: any) {
    this._dataZipFile.addBuffer(Buffer.from(JSON.stringify(data)), fileName);
  }

  private _processSuite(suite: api.Suite, projectName: string, path: string[], outTests: TestEntry[]) {
    const newPath = [...path, suite.title];
    suite.entries().forEach(e => {
      if (e.type === 'test')
        outTests.push(this._createTestEntry(e, projectName, newPath));
      else
        this._processSuite(e, projectName, newPath, outTests);
    });
  }

  private _createTestEntry(test: api.TestCase, projectName: string, path: string[]): TestEntry {
    const duration = test.results.reduce((a, r) => a + r.duration, 0);
    const location = this._relativeLocation(test.location)!;
    path = path.slice(1).filter(path => path.length > 0);
    const results = test.results.map(r => this._createTestResult(test, r));

    return {
      testCase: {
        testId: test.id,
        title: test.title,
        projectName,
        location,
        duration,
        annotations: this._serializeAnnotations(test.annotations),
        tags: test.tags,
        outcome: test.outcome(),
        path,
        results,
        ok: test.outcome() === 'expected' || test.outcome() === 'flaky',
      },
      testCaseSummary: {
        testId: test.id,
        title: test.title,
        projectName,
        location,
        duration,
        annotations: this._serializeAnnotations(test.annotations),
        tags: test.tags,
        outcome: test.outcome(),
        path,
        ok: test.outcome() === 'expected' || test.outcome() === 'flaky',
        results: results.map(result => {
          return { attachments: result.attachments.map(a => ({ name: a.name, contentType: a.contentType, path: a.path })) };
        }),
      },
    };
  }

  private _serializeAttachments(attachments: JsonAttachment[]) {
    let lastAttachment: TestAttachment | undefined;
    return attachments.map(a => {
      if (a.name === 'trace')
        this._hasTraces = true;

      if ((a.name === 'stdout' || a.name === 'stderr') && a.contentType === 'text/plain') {
        if (lastAttachment &&
          lastAttachment.name === a.name &&
          lastAttachment.contentType === a.contentType) {
          lastAttachment.body += stripAnsiEscapes(a.body as string);
          return null;
        }
        a.body = stripAnsiEscapes(a.body as string);
        lastAttachment = a as TestAttachment;
        return a;
      }

      if (a.path) {
        let fileName = a.path;
        try {
          const buffer = fs.readFileSync(a.path);
          const sha1 = calculateSha1(buffer) + path.extname(a.path);
          fileName = this._attachmentsBaseURL + sha1;
          fs.mkdirSync(path.join(this._reportFolder, 'data'), { recursive: true });
          fs.writeFileSync(path.join(this._reportFolder, 'data', sha1), buffer);
        } catch (e) {
        }
        return {
          name: a.name,
          contentType: a.contentType,
          path: fileName,
          body: a.body,
        };
      }

      if (a.body instanceof Buffer) {
        if (isTextContentType(a.contentType)) {
          // Content type is like this: "text/html; charset=UTF-8"
          const charset = a.contentType.match(/charset=(.*)/)?.[1];
          try {
            const body = a.body.toString(charset as any || 'utf-8');
            return {
              name: a.name,
              contentType: a.contentType,
              body,
            };
          } catch (e) {
            // Invalid encoding, fall through and save to file.
          }
        }

        fs.mkdirSync(path.join(this._reportFolder, 'data'), { recursive: true });
        const extension = sanitizeForFilePath(path.extname(a.name).replace(/^\./, '')) || mime.getExtension(a.contentType) || 'dat';
        const sha1 = calculateSha1(a.body) + '.' + extension;
        fs.writeFileSync(path.join(this._reportFolder, 'data', sha1), a.body);
        return {
          name: a.name,
          contentType: a.contentType,
          path: this._attachmentsBaseURL + sha1,
        };
      }

      // string
      return {
        name: a.name,
        contentType: a.contentType,
        body: a.body,
      };
    }).filter(Boolean) as TestAttachment[];
  }

  private _serializeAnnotations(annotations: api.TestCase['annotations']): TestAnnotation[] {
    // Annotations can be pushed directly, with a wrong type.
    return annotations.map(a => ({ type: a.type, description: a.description === undefined ? undefined : String(a.description) }));
  }

  private _createTestResult(test: api.TestCase, result: api.TestResult): TestResult {
    return {
      duration: result.duration,
      startTime: result.startTime.toISOString(),
      retry: result.retry,
      steps: dedupeSteps(result.steps).map(s => this._createTestStep(s, result)),
      errors: formatResultFailure(internalScreen, test, result, '').map(error => error.message),
      status: result.status,
      annotations: this._serializeAnnotations(result.annotations),
      attachments: this._serializeAttachments([
        ...result.attachments,
        ...result.stdout.map(m => stdioAttachment(m, 'stdout')),
        ...result.stderr.map(m => stdioAttachment(m, 'stderr'))]),
    };
  }

  private _createTestStep(dedupedStep: DedupedStep, result: api.TestResult): TestStep {
    const { step, duration, count } = dedupedStep;
    const skipped = dedupedStep.step.annotations?.find(a => a.type === 'skip');
    let title = step.title;
    if (skipped)
      title = `${title} (skipped${skipped.description ? ': ' + skipped.description : ''})`;
    const testStep: TestStep = {
      title,
      startTime: step.startTime.toISOString(),
      duration,
      steps: dedupeSteps(step.steps).map(s => this._createTestStep(s, result)),
      attachments: step.attachments.map(s => {
        const index = result.attachments.indexOf(s);
        if (index === -1)
          throw new Error('Unexpected, attachment not found');
        return index;
      }),
      location: this._relativeLocation(step.location),
      error: step.error?.message,
      count,
      skipped: !!skipped,
    };
    if (step.location)
      this._stepsInFile.set(step.location.file, testStep);
    return testStep;
  }

  private _relativeLocation(location: api.Location | undefined): api.Location | undefined {
    if (!location)
      return undefined;
    const file = toPosixPath(path.relative(this._config.rootDir, location.file));
    return {
      file,
      line: location.line,
      column: location.column,
    };
  }
}

const emptyStats = (): Stats => {
  return {
    total: 0,
    expected: 0,
    unexpected: 0,
    flaky: 0,
    skipped: 0,
    ok: true,
  };
};

const addStats = (stats: Stats, delta: Stats): Stats => {
  stats.total += delta.total;
  stats.skipped += delta.skipped;
  stats.expected += delta.expected;
  stats.unexpected += delta.unexpected;
  stats.flaky += delta.flaky;
  stats.ok = stats.ok && delta.ok;
  return stats;
};

class Base64Encoder extends Transform {
  private _remainder: Buffer | undefined;

  override _transform(chunk: any, encoding: BufferEncoding, callback: TransformCallback): void {
    if (this._remainder) {
      chunk = Buffer.concat([this._remainder, chunk]);
      this._remainder = undefined;
    }

    const remaining = chunk.length % 3;
    if (remaining) {
      this._remainder = chunk.slice(chunk.length - remaining);
      chunk = chunk.slice(0, chunk.length - remaining);
    }
    chunk = chunk.toString('base64');
    this.push(Buffer.from(chunk));
    callback();
  }

  override _flush(callback: TransformCallback): void {
    if (this._remainder)
      this.push(Buffer.from(this._remainder.toString('base64')));
    callback();
  }
}

function isTextContentType(contentType: string) {
  return contentType.startsWith('text/') || contentType.startsWith('application/json');
}

type JsonAttachment = {
  name: string;
  body?: string | Buffer;
  path?: string;
  contentType: string;
};

function stdioAttachment(chunk: Buffer | string, type: 'stdout' | 'stderr'): JsonAttachment {
  return {
    name: type,
    contentType: 'text/plain',
    body: typeof chunk === 'string' ? chunk : chunk.toString('utf-8')
  };
}

type DedupedStep = { step: api.TestStep, count: number, duration: number };

function dedupeSteps(steps: api.TestStep[]) {
  const result: DedupedStep[] = [];
  let lastResult = undefined;
  for (const step of steps) {
    const canDedupe = !step.error && step.duration >= 0 && step.location?.file && !step.steps.length;
    const lastStep = lastResult?.step;
    if (canDedupe && lastResult && lastStep && step.category === lastStep.category && step.title === lastStep.title && step.location?.file === lastStep.location?.file && step.location?.line === lastStep.location?.line && step.location?.column === lastStep.location?.column) {
      ++lastResult.count;
      lastResult.duration += step.duration;
      continue;
    }
    lastResult = { step, count: 1, duration: step.duration };
    result.push(lastResult);
    if (!canDedupe)
      lastResult = undefined;
  }
  return result;
}

function createSnippets(stepsInFile: MultiMap<string, TestStep>) {
  for (const file of stepsInFile.keys()) {
    let source: string;
    try {
      source = fs.readFileSync(file, 'utf-8') + '\n//';
    } catch (e) {
      continue;
    }
    const lines = source.split('\n').length;
    const highlighted = codeFrameColumns(source, { start: { line: lines, column: 1 } }, { highlightCode: true, linesAbove: lines, linesBelow: 0 });
    const highlightedLines = highlighted.split('\n');
    const lineWithArrow = highlightedLines[highlightedLines.length - 1];
    for (const step of stepsInFile.get(file)) {
      // Don't bother with snippets that have less than 3 lines.
      if (step.location!.line < 2 || step.location!.line >= lines)
        continue;
      // Cut out snippet.
      const snippetLines = highlightedLines.slice(step.location!.line - 2, step.location!.line + 1);
      // Relocate arrow.
      const index = lineWithArrow.indexOf('^');
      const shiftedArrow = lineWithArrow.slice(0, index) + ' '.repeat(step.location!.column - 1) + lineWithArrow.slice(index);
      // Insert arrow line.
      snippetLines.splice(2, 0, shiftedArrow);
      step.snippet = snippetLines.join('\n');
    }
  }
}

export default HtmlReporter;<|MERGE_RESOLUTION|>--- conflicted
+++ resolved
@@ -40,62 +40,33 @@
   testCaseSummary: TestCaseSummary
 };
 
-<<<<<<< HEAD
-const htmlReportOptions = ['always', 'never', 'on-failure'] as const;
-type HtmlReportOpenOption = (typeof htmlReportOptions)[number];
+type HtmlReportOpenOption = NonNullable<HtmlReporterConfigOptions['open']>;
+const htmlReportOptions: HtmlReportOpenOption[] = ['always', 'never', 'on-failure'];
 
 const isHtmlReportOption = (type: string): type is HtmlReportOpenOption => {
   return htmlReportOptions.includes(type as HtmlReportOpenOption);
 };
 
-type HtmlReporterResolvedConfig = {
+type HtmlReporterResolvedConfig = CommonReporterOptions & {
   outputFolder: string,
   attachmentsBaseURL: string,
   open: HtmlReportOpenOption,
   port: number | undefined,
   host: string | undefined,
   title: string | undefined,
-
-  _mode: 'test' | 'list' | undefined;
-  _isTestServer: boolean | undefined;
 };
 
-type HtmlReporterOptions = Partial<HtmlReporterResolvedConfig> & {
-  configDir: string,
-  outputFolder: string
-=======
-type HtmlReportOpenOption = NonNullable<HtmlReporterConfigOptions['open']>;
-const htmlReportOptions: HtmlReportOpenOption[] = ['always', 'never', 'on-failure'];
-
-const isHtmlReportOption = (type: string): type is HtmlReportOpenOption => {
-  return htmlReportOptions.includes(type as HtmlReportOpenOption);
->>>>>>> eca07306
-};
+type HtmlReporterOptions = Partial<HtmlReporterResolvedConfig> & CommonReporterOptions;
 
 class HtmlReporter implements ReporterV2 {
   private config!: api.FullConfig;
   private suite!: api.Suite;
-<<<<<<< HEAD
   private _resolvedConfig: HtmlReporterResolvedConfig;
   private _buildResult: { ok: boolean, singleTestId: string | undefined } | undefined;
   private _topLevelErrors: api.TestError[] = [];
 
   constructor(options: HtmlReporterOptions) {
     this._resolvedConfig = resolveConfig(options);
-=======
-  private _options: HtmlReporterConfigOptions & CommonReporterOptions;
-  private _outputFolder!: string;
-  private _attachmentsBaseURL!: string;
-  private _open: string | undefined;
-  private _port: number | undefined;
-  private _host: string | undefined;
-  private _title: string | undefined;
-  private _buildResult: { ok: boolean, singleTestId: string | undefined } | undefined;
-  private _topLevelErrors: api.TestError[] = [];
-
-  constructor(options: HtmlReporterConfigOptions & CommonReporterOptions) {
-    this._options = options;
->>>>>>> eca07306
   }
 
   version(): 'v2' {
@@ -170,12 +141,12 @@
   }
 }
 
-function resolveConfig({ configDir, outputFolder: optionOutputFolder, open, attachmentsBaseURL, host, port, title, _mode, _isTestServer }: HtmlReporterOptions): HtmlReporterResolvedConfig {
+function resolveConfig({ configDir, outputFolder: optionOutputFolder, open, attachmentsBaseURL, host, port, title, ...options }: HtmlReporterOptions): HtmlReporterResolvedConfig {
   const outputFolder = reportFolderFromEnv() ?? resolveReporterOutputPath('playwright-report', configDir, optionOutputFolder);
   return {
+    ...options,
+    configDir,
     outputFolder,
-    _mode,
-    _isTestServer,
     open: getHtmlReportOptionProcessEnv() || open || 'on-failure',
     attachmentsBaseURL: process.env.PLAYWRIGHT_HTML_ATTACHMENTS_BASE_URL || attachmentsBaseURL || 'data/',
     host: process.env.PLAYWRIGHT_HTML_HOST || host,
