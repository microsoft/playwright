/**
 * Copyright (c) Microsoft Corporation.
 *
 * Licensed under the Apache License, Version 2.0 (the "License");
 * you may not use this file except in compliance with the License.
 * You may obtain a copy of the License at
 *
 * http://www.apache.org/licenses/LICENSE-2.0
 *
 * Unless required by applicable law or agreed to in writing, software
 * distributed under the License is distributed on an "AS IS" BASIS,
 * WITHOUT WARRANTIES OR CONDITIONS OF ANY KIND, either express or implied.
 * See the License for the specific language governing permissions and
 * limitations under the License.
 */

import path from 'path';
import type { BabelFileResult, NodePath, PluginObj, TransformOptions } from '@babel/core';
import type { TSExportAssignment, ImportDeclaration } from '@babel/types';
import type { TemplateBuilder } from '@babel/template';
import * as babel from '@babel/core';

export { codeFrameColumns } from '@babel/code-frame';
export { declare } from '@babel/helper-plugin-utils';
export { types } from '@babel/core';
export { parse } from '@babel/parser';
import traverseFunction from '@babel/traverse';
export const traverse = traverseFunction;


type BabelTransformOptionsInput  = {
  isTypeScript: boolean
  isModule: boolean
  pluginsPrologue: [string, any?][]
  pluginsEpilogue: [string, any?][]
  jsx?: {
    type?: 'react' | 'react-jsx' | 'react-jsxdev' | 'react-native' | 'preserve'
    factory?: string
    fragmentFactory?: string
    importSource?: string
  };
};

function babelTransformOptions({ isTypeScript, isModule, pluginsPrologue, pluginsEpilogue, jsx }: BabelTransformOptionsInput): TransformOptions {
  const plugins = [];

  if (isTypeScript) {
    plugins.push(
        [require('@babel/plugin-proposal-decorators'), { version: '2023-05' }],
        [require('@babel/plugin-proposal-explicit-resource-management')],
        [require('@babel/plugin-transform-class-properties')],
        [require('@babel/plugin-transform-class-static-block')],
        [require('@babel/plugin-transform-numeric-separator')],
        [require('@babel/plugin-transform-logical-assignment-operators')],
        [require('@babel/plugin-transform-nullish-coalescing-operator')],
        [require('@babel/plugin-transform-optional-chaining')],
        [require('@babel/plugin-transform-private-methods')],
        [require('@babel/plugin-syntax-json-strings')],
        [require('@babel/plugin-syntax-optional-catch-binding')],
        [require('@babel/plugin-syntax-async-generators')],
        [require('@babel/plugin-syntax-object-rest-spread')],
        [require('@babel/plugin-transform-export-namespace-from')],
        [
          // From https://github.com/G-Rath/babel-plugin-replace-ts-export-assignment/blob/8dfdca32c8aa428574b0cae341444fc5822f2dc6/src/index.ts
          (
            { template }: { template: TemplateBuilder<TSExportAssignment> }
          ): PluginObj => ({
            name: 'replace-ts-export-assignment',
            visitor: {
              TSExportAssignment(path: NodePath<TSExportAssignment>) {
                path.replaceWith(template('module.exports = ASSIGNMENT;')({
                  ASSIGNMENT: path.node.expression
                }));
              }
            }
          })
        ]
    );
  }

  // Support JSX/TSX at all times, regardless of the file extension.
<<<<<<< HEAD
  if (jsx?.type === 'react') {
    plugins.push([require('@babel/plugin-transform-react-jsx'), {
      runtime: 'classic',
      pragma: jsx.factory,
      pragmaFrag: jsx.fragmentFactory
    }]);
  } else if (jsx?.type === 'react-jsx' || jsx?.type === 'react-jsxdev') {
    plugins.push([require('@babel/plugin-transform-react-jsx'), {
      runtime: 'automatic',
      importSource: jsx.importSource
    }]);
  } else {
    plugins.push([require('@babel/plugin-transform-react-jsx'), {
      runtime: 'automatic',
      importSource: 'playwright'
    }]);
  }
=======
  plugins.push([require('@babel/plugin-transform-react-jsx'), {
    runtime: 'automatic',
    importSource: path.dirname(require.resolve('playwright')),
  }]);
>>>>>>> b66839b0

  if (!isModule) {
    plugins.push([require('@babel/plugin-transform-modules-commonjs')]);
    // This converts async imports to require() calls so that we can intercept them with pirates.
    plugins.push([require('@babel/plugin-transform-dynamic-import')]);
    plugins.push([
      (): PluginObj => ({
        name: 'css-to-identity-obj-proxy',
        visitor: {
          ImportDeclaration(path: NodePath<ImportDeclaration>) {
            if (path.node.source.value.match(/\.(css|less|scss)$/))
              path.remove();
          }
        }
      })
    ]);
  } else {
    plugins.push([require('@babel/plugin-syntax-import-assertions')]);
  }

  return {
    browserslistConfigFile: false,
    babelrc: false,
    configFile: false,
    assumptions: {
      // Without this, babel defines a top level function that
      // breaks playwright evaluates.
      setPublicClassFields: true,
    },
    presets: isTypeScript ? [
      [require('@babel/preset-typescript'), { onlyRemoveTypeImports: false, jsxPragma: jsx?.factory, jsxPragmaFrag: jsx?.fragmentFactory }],
    ] : [],
    plugins: [
      ...pluginsPrologue.map(([name, options]) => [require(name), options]),
      ...plugins,
      ...pluginsEpilogue.map(([name, options]) => [require(name), options]),
    ],
    compact: false,
    sourceMaps: 'both',
  };
}

let isTransforming = false;

export function babelTransform(code: string, filename: string, optionsInput: BabelTransformOptionsInput): BabelFileResult {
  if (isTransforming)
    return {};

  // Prevent reentry while requiring plugins lazily.
  isTransforming = true;
  try {
    const options = babelTransformOptions(optionsInput);
    return babel.transform(code, { filename, ...options })!;
  } finally {
    isTransforming = false;
  }
}<|MERGE_RESOLUTION|>--- conflicted
+++ resolved
@@ -79,7 +79,6 @@
   }
 
   // Support JSX/TSX at all times, regardless of the file extension.
-<<<<<<< HEAD
   if (jsx?.type === 'react') {
     plugins.push([require('@babel/plugin-transform-react-jsx'), {
       runtime: 'classic',
@@ -94,15 +93,9 @@
   } else {
     plugins.push([require('@babel/plugin-transform-react-jsx'), {
       runtime: 'automatic',
-      importSource: 'playwright'
+      importSource: path.dirname(require.resolve('playwright'))
     }]);
   }
-=======
-  plugins.push([require('@babel/plugin-transform-react-jsx'), {
-    runtime: 'automatic',
-    importSource: path.dirname(require.resolve('playwright')),
-  }]);
->>>>>>> b66839b0
 
   if (!isModule) {
     plugins.push([require('@babel/plugin-transform-modules-commonjs')]);
