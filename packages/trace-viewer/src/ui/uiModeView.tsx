--- conflicted
+++ resolved
@@ -28,6 +28,7 @@
 import { Toolbar } from '@web/components/toolbar';
 import type { XtermDataSource } from '@web/components/xtermWrapper';
 import { XtermWrapper } from '@web/components/xtermWrapper';
+import { useDarkModeSetting } from '@web/theme';
 import { clsx, settings, useSetting } from '@web/uiUtils';
 import { statusEx, TestTree } from '@testIsomorphic/testTree';
 import type { TreeItem  } from '@testIsomorphic/testTree';
@@ -104,6 +105,7 @@
   const [singleWorker, setSingleWorker] = React.useState(false);
   const [showBrowser, setShowBrowser] = React.useState(false);
   const [updateSnapshots, setUpdateSnapshots] = React.useState(false);
+  const [darkMode, setDarkMode] = useDarkModeSetting();
 
   const inputRef = React.useRef<HTMLInputElement>(null);
 
@@ -520,13 +522,7 @@
           />
           <div className='section-title'>Settings</div>
         </Toolbar>
-<<<<<<< HEAD
         {settingsVisible && <DefaultSettingsView />}
-=======
-        {settingsVisible && <SettingsView settings={[
-          { value: darkMode, set: setDarkMode, name: 'Dark mode' },
-        ]} />}
->>>>>>> eeca68ba
       </div>
       }
     />
