--- conflicted
+++ resolved
@@ -32,13 +32,7 @@
 import { clsx, settings, useSetting } from '@web/uiUtils';
 import { statusEx, TestTree } from '@testIsomorphic/testTree';
 import type { TreeItem  } from '@testIsomorphic/testTree';
-<<<<<<< HEAD
 import { TestServerConnection, WebSocketTestServerTransport } from '@testIsomorphic/testServerConnection';
-import { pathSeparator } from './uiModeModel';
-import type { TestModel } from './uiModeModel';
-=======
-import { TestServerConnection } from '@testIsomorphic/testServerConnection';
->>>>>>> 785ca19e
 import { FiltersView } from './uiModeFiltersView';
 import { TestListView } from './uiModeTestListView';
 import { TraceView } from './uiModeTraceView';
