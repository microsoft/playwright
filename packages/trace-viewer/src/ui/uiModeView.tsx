/**
 * Copyright (c) Microsoft Corporation.
 *
 * Licensed under the Apache License, Version 2.0 (the "License");
 * you may not use this file except in compliance with the License.
 * You may obtain a copy of the License at
 *
 *     http://www.apache.org/licenses/LICENSE-2.0
 *
 * Unless required by applicable law or agreed to in writing, software
 * distributed under the License is distributed on an "AS IS" BASIS,
 * WITHOUT WARRANTIES OR CONDITIONS OF ANY KIND, either express or implied.
 * See the License for the specific language governing permissions and
 * limitations under the License.
 */

import '@web/third_party/vscode/codicon.css';
import '@web/common.css';
import React from 'react';
import { TeleSuite } from '@testIsomorphic/teleReceiver';
import { TeleSuiteUpdater } from './teleSuiteUpdater';
import type { Progress } from './uiModeModel';
import type { TeleTestCase } from '@testIsomorphic/teleReceiver';
import type * as reporterTypes from 'playwright/types/testReporter';
import { SplitView } from '@web/components/splitView';
import type { SourceLocation } from './modelUtil';
import './uiModeView.css';
import { ToolbarButton } from '@web/components/toolbarButton';
import { Toolbar } from '@web/components/toolbar';
import type { XtermDataSource } from '@web/components/xtermWrapper';
import { XtermWrapper } from '@web/components/xtermWrapper';
import { toggleTheme } from '@web/theme';
import { settings, useSetting } from '@web/uiUtils';
import { statusEx, TestTree } from '@testIsomorphic/testTree';
import type { TreeItem  } from '@testIsomorphic/testTree';
import { TestServerConnection } from '@testIsomorphic/testServerConnection';
import { pathSeparator } from './uiModeModel';
import type { TestModel } from './uiModeModel';
import { FiltersView } from './uiModeFiltersView';
import { TestListView } from './uiModeTestListView';
import { TraceView } from './uiModeTraceView';

let xtermSize = { cols: 80, rows: 24 };
const xtermDataSource: XtermDataSource = {
  pending: [],
  clear: () => {},
  write: data => xtermDataSource.pending.push(data),
  resize: () => {},
};

const searchParams = new URLSearchParams(window.location.search);
const guid = searchParams.get('ws');
const wsURL = new URL(`../${guid}`, window.location.toString());
wsURL.protocol = (window.location.protocol === 'https:' ? 'wss:' : 'ws:');
const queryParams = {
  args: searchParams.getAll('arg'),
  grep: searchParams.get('grep') || undefined,
  grepInvert: searchParams.get('grepInvert') || undefined,
  projects: searchParams.getAll('project'),
  workers: searchParams.get('workers') || undefined,
  timeout: searchParams.has('timeout') ? +searchParams.get('timeout')! : undefined,
  headed: searchParams.has('headed'),
  outputDir: searchParams.get('outputDir') || undefined,
  updateSnapshots: (searchParams.get('updateSnapshots') as 'all' | 'none' | 'missing' | undefined) || undefined,
  reporters: searchParams.has('reporter') ? searchParams.getAll('reporter') : undefined,
};
if (queryParams.updateSnapshots && !['all', 'none', 'missing'].includes(queryParams.updateSnapshots))
  queryParams.updateSnapshots = undefined;

const isMac = navigator.platform === 'MacIntel';

export const UIModeView: React.FC<{}> = ({
}) => {
  const [filterText, setFilterText] = React.useState<string>('');
  const [isShowingOutput, setIsShowingOutput] = React.useState<boolean>(false);
  const [statusFilters, setStatusFilters] = React.useState<Map<string, boolean>>(new Map([
    ['passed', false],
    ['failed', false],
    ['skipped', false],
  ]));
  const [projectFilters, setProjectFilters] = React.useState<Map<string, boolean>>(new Map());
  const [testModel, setTestModel] = React.useState<TestModel>();
  const [progress, setProgress] = React.useState<Progress & { total: number } | undefined>();
  const [selectedItem, setSelectedItem] = React.useState<{ treeItem?: TreeItem, testFile?: SourceLocation, testCase?: reporterTypes.TestCase }>({});
  const [visibleTestIds, setVisibleTestIds] = React.useState<Set<string>>(new Set());
  const [isLoading, setIsLoading] = React.useState<boolean>(false);
  const [runningState, setRunningState] = React.useState<{ testIds: Set<string>, itemSelectedByUser?: boolean } | undefined>();
  const [watchAll, setWatchAll] = useSetting<boolean>('watch-all', false);
  const [watchedTreeIds, setWatchedTreeIds] = React.useState<{ value: Set<string> }>({ value: new Set() });
  const commandQueue = React.useRef(Promise.resolve());
  const runTestBacklog = React.useRef<Set<string>>(new Set());
  const [collapseAllCount, setCollapseAllCount] = React.useState(0);
  const [isDisconnected, setIsDisconnected] = React.useState(false);
  const [hasBrowsers, setHasBrowsers] = React.useState(true);
  const [testServerConnection, setTestServerConnection] = React.useState<TestServerConnection>();
  const [teleSuiteUpdater, setTeleSuiteUpdater] = React.useState<TeleSuiteUpdater>();

  const inputRef = React.useRef<HTMLInputElement>(null);

  const reloadTests = React.useCallback(() => {
    setTestServerConnection(new TestServerConnection(wsURL.toString()));
  }, []);

  // Load tests on startup.
  React.useEffect(() => {
    inputRef.current?.focus();
    setIsLoading(true);
    reloadTests();
  }, [reloadTests]);

  // Wire server connection to the auxiliary UI features.
  React.useEffect(() => {
    if (!testServerConnection)
      return;
    const disposables = [
      testServerConnection.onStdio(params => {
        if (params.buffer) {
          const data = atob(params.buffer);
          xtermDataSource.write(data);
        } else {
          xtermDataSource.write(params.text!);
        }
      }),
      testServerConnection.onClose(() => setIsDisconnected(true))
    ];
    xtermDataSource.resize = (cols, rows) => {
      xtermSize = { cols, rows };
      testServerConnection.resizeTerminalNoReply({ cols, rows });
    };
    return () => {
      for (const disposable of disposables)
        disposable.dispose();
    };
  }, [testServerConnection]);

  // This is the main routine, every time connection updates it starts the
  // whole workflow.
  React.useEffect(() => {
    if (!testServerConnection)
      return;

    let throttleTimer: NodeJS.Timeout | undefined;
    const teleSuiteUpdater = new TeleSuiteUpdater({
      onUpdate: immediate => {
        clearTimeout(throttleTimer);
        throttleTimer = undefined;
        if (immediate) {
          setTestModel(teleSuiteUpdater.asModel());
        } else if (!throttleTimer) {
          throttleTimer = setTimeout(() => {
            setTestModel(teleSuiteUpdater.asModel());
          }, 250);
        }
      },
      onError: error => {
        xtermDataSource.write((error.stack || error.value || '') + '\n');
      },
      pathSeparator,
    });

<<<<<<< HEAD
    setTeleSuiteUpdater(teleSuiteUpdater);
=======
    const updateList = async () => {
      commandQueue.current = commandQueue.current.then(async () => {
        setIsLoading(true);
        try {
          const result = await testServerConnection.listTests({ projects: queryParams.projects, locations: queryParams.args, grep: queryParams.grep, grepInvert: queryParams.grepInvert });
          teleSuiteUpdater.processListReport(result.report);
        } catch (e) {
          // eslint-disable-next-line no-console
          console.log(e);
        } finally {
          setIsLoading(false);
        }
      });
    };
>>>>>>> 1e94abb6

    setTestModel(undefined);
    setIsLoading(true);
    setWatchedTreeIds({ value: new Set() });
    (async () => {
      try {
        await testServerConnection.initialize({
          interceptStdio: true,
          watchTestDirs: true
        });
        const { status, report } = await testServerConnection.runGlobalSetup({});
        teleSuiteUpdater.processGlobalReport(report);
        if (status !== 'passed')
          return;

        const result = await testServerConnection.listTests({ projects: queryParams.projects, locations: queryParams.args, grep: queryParams.grep, grepInvert: queryParams.grepInvert });
        teleSuiteUpdater.processListReport(result.report);

        testServerConnection.onReport(params => {
          teleSuiteUpdater.processTestReportEvent(params);
        });

        const { hasBrowsers } = await testServerConnection.checkBrowsers({});
        setHasBrowsers(hasBrowsers);
      } finally {
        setIsLoading(false);
      }
    })();
    return () => {
      clearTimeout(throttleTimer);
    };
  }, [testServerConnection]);

  const updateList = React.useCallback(async () => {
    if (!testServerConnection || !teleSuiteUpdater)
      return;

    commandQueue.current = commandQueue.current.then(async () => {
      setIsLoading(true);
      try {
        const result = await testServerConnection.listTests({ projects: queryParams.projects, locations: queryParams.args });
        teleSuiteUpdater.processListReport(result.report);
      } catch (e) {
        // eslint-disable-next-line no-console
        console.log(e);
      } finally {
        setIsLoading(false);
      }
    });
    await commandQueue.current;
  }, [testServerConnection, teleSuiteUpdater]);

  React.useEffect(() => {
    testServerConnection?.onListChanged(updateList);
  }, [testServerConnection, updateList]);

  // Update project filter default values.
  React.useEffect(() => {
    if (!testModel)
      return;

    const { config, rootSuite } = testModel;
    const selectedProjects = config.configFile ? settings.getObject<string[] | undefined>(config.configFile + ':projects', undefined) : undefined;
    const newFilter = new Map(projectFilters);
    for (const projectName of newFilter.keys()) {
      if (!rootSuite.suites.find(s => s.title === projectName))
        newFilter.delete(projectName);
    }
    for (const projectSuite of rootSuite.suites) {
      if (!newFilter.has(projectSuite.title))
        newFilter.set(projectSuite.title, !!selectedProjects?.includes(projectSuite.title));
    }
    if (!selectedProjects && newFilter.size && ![...newFilter.values()].includes(true))
      newFilter.set(newFilter.entries().next().value[0], true);
    if (projectFilters.size !== newFilter.size || [...projectFilters].some(([k, v]) => newFilter.get(k) !== v))
      setProjectFilters(newFilter);
  }, [projectFilters, testModel]);

  // Update progress.
  React.useEffect(() => {
    if (runningState && testModel?.progress)
      setProgress(testModel.progress);
    else if (!testModel)
      setProgress(undefined);
  }, [testModel, runningState]);

  // Test tree is built from the model and filters.
  const { testTree } = React.useMemo(() => {
    if (!testModel)
      return { testTree: new TestTree('', new TeleSuite('', 'root'), [], projectFilters, pathSeparator) };
    const testTree = new TestTree('', testModel.rootSuite, testModel.loadErrors, projectFilters, pathSeparator);
    testTree.filterTree(filterText, statusFilters, runningState?.testIds);
    testTree.sortAndPropagateStatus();
    testTree.shortenRoot();
    testTree.flattenForSingleProject();
    setVisibleTestIds(testTree.testIds());
    return { testTree };
  }, [filterText, testModel, statusFilters, projectFilters, setVisibleTestIds, runningState]);

  const runTests = React.useCallback((mode: 'queue-if-busy' | 'bounce-if-busy', testIds: Set<string>) => {
    if (!testServerConnection || !testModel)
      return;
    if (mode === 'bounce-if-busy' && runningState)
      return;

    runTestBacklog.current = new Set([...runTestBacklog.current, ...testIds]);
    commandQueue.current = commandQueue.current.then(async () => {
      const testIds = runTestBacklog.current;
      runTestBacklog.current = new Set();
      if (!testIds.size)
        return;

      // Clear test results.
      {
        for (const test of testModel.rootSuite?.allTests() || []) {
          if (testIds.has(test.id)) {
            test.results = [];
            const result = (test as TeleTestCase)._createTestResult('pending');
            (result as any)[statusEx] = 'scheduled';
          }
        }
        setTestModel({ ...testModel });
      }

      const time = '  [' + new Date().toLocaleTimeString() + ']';
      xtermDataSource.write('\x1B[2m—'.repeat(Math.max(0, xtermSize.cols - time.length)) + time + '\x1B[22m');
      setProgress({ total: 0, passed: 0, failed: 0, skipped: 0 });
      setRunningState({ testIds });

      await testServerConnection.runTests({
        locations: queryParams.args,
        grep: queryParams.grep,
        grepInvert: queryParams.grepInvert,
        testIds: [...testIds],
        projects: [...projectFilters].filter(([_, v]) => v).map(([p]) => p),
        workers: queryParams.workers,
        timeout: queryParams.timeout,
        headed: queryParams.headed,
        outputDir: queryParams.outputDir,
        updateSnapshots: queryParams.updateSnapshots,
        reporters: queryParams.reporters,
        trace: 'on',
      });
      // Clear pending tests in case of interrupt.
      for (const test of testModel.rootSuite?.allTests() || []) {
        if (test.results[0]?.duration === -1)
          test.results = [];
      }
      setTestModel({ ...testModel });
      setRunningState(undefined);
    });
  }, [projectFilters, runningState, testModel, testServerConnection]);

  // Watch implementation.
  React.useEffect(() => {
    if (!testServerConnection || !teleSuiteUpdater)
      return;
    const disposable = testServerConnection.onTestFilesChanged(async params => {
      await updateList();

      const testModel = teleSuiteUpdater.asModel();
      const testTree = new TestTree('', testModel.rootSuite, testModel.loadErrors, projectFilters, pathSeparator);

      const testIds: string[] = [];
      const set = new Set(params.testFiles);
      if (watchAll) {
        const visit = (treeItem: TreeItem) => {
          const fileName = treeItem.location.file;
          if (fileName && set.has(fileName))
            testIds.push(...testTree.collectTestIds(treeItem));
          if (treeItem.kind === 'group' && treeItem.subKind === 'folder')
            treeItem.children.forEach(visit);
        };
        visit(testTree.rootItem);
      } else {
        for (const treeId of watchedTreeIds.value) {
          const treeItem = testTree.treeItemById(treeId);
          const fileName = treeItem?.location.file;
          if (fileName && set.has(fileName))
            testIds.push(...testTree.collectTestIds(treeItem));
        }
      }
      runTests('queue-if-busy', new Set(testIds));
    });
    return () => disposable.dispose();
  }, [runTests, updateList, testServerConnection, watchAll, watchedTreeIds, teleSuiteUpdater, projectFilters]);

  // Shortcuts.
  React.useEffect(() => {
    if (!testServerConnection)
      return;
    const onShortcutEvent = (e: KeyboardEvent) => {
      if (e.code === 'Backquote' && e.ctrlKey) {
        e.preventDefault();
        setIsShowingOutput(!isShowingOutput);
      } else if (e.code === 'F5' && e.shiftKey) {
        e.preventDefault();
        testServerConnection?.stopTestsNoReply({});
      } else if (e.code === 'F5') {
        e.preventDefault();
        runTests('bounce-if-busy', visibleTestIds);
      }
    };
    addEventListener('keydown', onShortcutEvent);
    return () => {
      removeEventListener('keydown', onShortcutEvent);
    };
  }, [runTests, reloadTests, testServerConnection, visibleTestIds, isShowingOutput]);

  const isRunningTest = !!runningState;
  const dialogRef = React.useRef<HTMLDialogElement>(null);
  const openInstallDialog = React.useCallback((e: React.MouseEvent) => {
    e.preventDefault();
    e.stopPropagation();
    dialogRef.current?.showModal();
  }, []);
  const closeInstallDialog = React.useCallback((e: React.MouseEvent) => {
    e.preventDefault();
    e.stopPropagation();
    dialogRef.current?.close();
  }, []);
  const installBrowsers = React.useCallback((e: React.MouseEvent) => {
    closeInstallDialog(e);
    setIsShowingOutput(true);
    testServerConnection?.installBrowsers({}).then(async () => {
      setIsShowingOutput(false);
      const { hasBrowsers } = await testServerConnection?.checkBrowsers({});
      setHasBrowsers(hasBrowsers);
    });
  }, [closeInstallDialog, testServerConnection]);

  return <div className='vbox ui-mode'>
    {!hasBrowsers && <dialog ref={dialogRef}>
      <div className='title'><span className='codicon codicon-lightbulb'></span>Install browsers</div>
      <div className='body'>
        Playwright did not find installed browsers.
        <br></br>
        Would you like to run `playwright install`?
        <br></br>
        <button className='button' onClick={installBrowsers}>Install</button>
        <button className='button secondary' onClick={closeInstallDialog}>Dismiss</button>
      </div>
    </dialog>}
    {isDisconnected && <div className='disconnected'>
      <div className='title'>UI Mode disconnected</div>
      <div><a href='#' onClick={() => window.location.href = '/'}>Reload the page</a> to reconnect</div>
    </div>}
    <SplitView sidebarSize={250} minSidebarSize={150} orientation='horizontal' sidebarIsFirst={true} settingName='testListSidebar'>
      <div className='vbox'>
        <div className={'vbox' + (isShowingOutput ? '' : ' hidden')}>
          <Toolbar>
            <div className='section-title' style={{ flex: 'none' }}>Output</div>
            <ToolbarButton icon='circle-slash' title='Clear output' onClick={() => xtermDataSource.clear()}></ToolbarButton>
            <div className='spacer'></div>
            <ToolbarButton icon='close' title='Close' onClick={() => setIsShowingOutput(false)}></ToolbarButton>
          </Toolbar>
          <XtermWrapper source={xtermDataSource}></XtermWrapper>
        </div>
        <div className={'vbox' + (isShowingOutput ? ' hidden' : '')}>
          <TraceView item={selectedItem} rootDir={testModel?.config?.rootDir} />
        </div>
      </div>
      <div className='vbox ui-mode-sidebar'>
        <Toolbar noShadow={true} noMinHeight={true}>
          <img src='playwright-logo.svg' alt='Playwright logo' />
          <div className='section-title'>Playwright</div>
          <ToolbarButton icon='color-mode' title='Toggle color mode' onClick={() => toggleTheme()} />
          <ToolbarButton icon='refresh' title='Reload' onClick={() => reloadTests()} disabled={isRunningTest || isLoading}></ToolbarButton>
          <ToolbarButton icon='terminal' title={'Toggle output — ' + (isMac ? '⌃`' : 'Ctrl + `')} toggled={isShowingOutput} onClick={() => { setIsShowingOutput(!isShowingOutput); }} />
          {!hasBrowsers && <ToolbarButton icon='lightbulb-autofix' style={{ color: 'var(--vscode-list-warningForeground)' }} title='Playwright browsers are missing' onClick={openInstallDialog} />}
        </Toolbar>
        <FiltersView
          filterText={filterText}
          setFilterText={setFilterText}
          statusFilters={statusFilters}
          setStatusFilters={setStatusFilters}
          projectFilters={projectFilters}
          setProjectFilters={setProjectFilters}
          testModel={testModel}
          runTests={() => runTests('bounce-if-busy', visibleTestIds)} />
        <Toolbar noMinHeight={true}>
          {!isRunningTest && !progress && <div className='section-title'>Tests</div>}
          {!isRunningTest && progress && <div data-testid='status-line' className='status-line'>
            <div>{progress.passed}/{progress.total} passed ({(progress.passed / progress.total) * 100 | 0}%)</div>
          </div>}
          {isRunningTest && progress && <div data-testid='status-line' className='status-line'>
            <div>Running {progress.passed}/{runningState.testIds.size} passed ({(progress.passed / runningState.testIds.size) * 100 | 0}%)</div>
          </div>}
          <ToolbarButton icon='play' title='Run all — F5' onClick={() => runTests('bounce-if-busy', visibleTestIds)} disabled={isRunningTest || isLoading}></ToolbarButton>
          <ToolbarButton icon='debug-stop' title={'Stop — ' + (isMac ? '⇧F5' : 'Shift + F5')} onClick={() => testServerConnection?.stopTests({})} disabled={!isRunningTest || isLoading}></ToolbarButton>
          <ToolbarButton icon='eye' title='Watch all' toggled={watchAll} onClick={() => {
            setWatchedTreeIds({ value: new Set() });
            setWatchAll(!watchAll);
          }}></ToolbarButton>
          <ToolbarButton icon='collapse-all' title='Collapse all' onClick={() => {
            setCollapseAllCount(collapseAllCount + 1);
          }} />
        </Toolbar>
        <TestListView
          filterText={filterText}
          testModel={testModel}
          testTree={testTree}
          testServerConnection={testServerConnection}
          runningState={runningState}
          runTests={runTests}
          onItemSelected={setSelectedItem}
          watchAll={watchAll}
          watchedTreeIds={watchedTreeIds}
          setWatchedTreeIds={setWatchedTreeIds}
          isLoading={isLoading}
          requestedCollapseAllCount={collapseAllCount}
          setFilterText={setFilterText}
        />
      </div>
    </SplitView>
  </div>;
};<|MERGE_RESOLUTION|>--- conflicted
+++ resolved
@@ -158,24 +158,7 @@
       pathSeparator,
     });
 
-<<<<<<< HEAD
     setTeleSuiteUpdater(teleSuiteUpdater);
-=======
-    const updateList = async () => {
-      commandQueue.current = commandQueue.current.then(async () => {
-        setIsLoading(true);
-        try {
-          const result = await testServerConnection.listTests({ projects: queryParams.projects, locations: queryParams.args, grep: queryParams.grep, grepInvert: queryParams.grepInvert });
-          teleSuiteUpdater.processListReport(result.report);
-        } catch (e) {
-          // eslint-disable-next-line no-console
-          console.log(e);
-        } finally {
-          setIsLoading(false);
-        }
-      });
-    };
->>>>>>> 1e94abb6
 
     setTestModel(undefined);
     setIsLoading(true);
@@ -216,7 +199,7 @@
     commandQueue.current = commandQueue.current.then(async () => {
       setIsLoading(true);
       try {
-        const result = await testServerConnection.listTests({ projects: queryParams.projects, locations: queryParams.args });
+        const result = await testServerConnection.listTests({ projects: queryParams.projects, locations: queryParams.args, grep: queryParams.grep, grepInvert: queryParams.grepInvert });
         teleSuiteUpdater.processListReport(result.report);
       } catch (e) {
         // eslint-disable-next-line no-console
