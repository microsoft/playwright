--- conflicted
+++ resolved
@@ -40,10 +40,7 @@
         onChange={e => onFilterStateChange({ ...filterState, searchValue: e.target.value })}
       />
 
-<<<<<<< HEAD
-      <div className='network-filters-resource-types' role='tablist'>
-=======
-      <div className='network-filters-resource-types'>
+      <div className='network-filters-resource-types' role='tablist' aria-multiselectable='true'>
         <div
           title='All'
           onClick={() => onFilterStateChange({ ...filterState, resourceTypes: new Set() })}
@@ -52,17 +49,10 @@
           All
         </div>
 
->>>>>>> 7249e206
         {resourceTypes.map(resourceType => (
           <div
             key={resourceType}
             title={resourceType}
-<<<<<<< HEAD
-            onClick={() => onFilterStateChange({ ...filterState, resourceType })}
-            className={`network-filters-resource-type ${filterState.resourceType === resourceType ? 'selected' : ''}`}
-            role='tab'
-            aria-selected={filterState.resourceType === resourceType}
-=======
             onClick={event => {
               let newType;
               if (event.ctrlKey || event.metaKey)
@@ -73,7 +63,8 @@
               onFilterStateChange({ ...filterState, resourceTypes: newType });
             }}
             className={`network-filters-resource-type ${filterState.resourceTypes.has(resourceType) ? 'selected' : ''}`}
->>>>>>> 7249e206
+            role='tab'
+            aria-selected={filterState.resourceTypes.has(resourceType)}
           >
             {resourceType}
           </div>
