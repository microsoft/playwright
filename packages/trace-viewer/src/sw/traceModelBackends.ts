--- conflicted
+++ resolved
@@ -86,14 +86,9 @@
 
   constructor(traceURL: string) {
     this._traceURL = traceURL;
-<<<<<<< HEAD
-    this._entriesPromise = fetch('/trace/file?path=' + encodeURIComponent(traceURL)).then(async response => {
+    this._entriesPromise = fetch(traceURL).then(async response => {
       if (response.status === 404)
         throw new Error(`trace not found`);
-
-=======
-    this._entriesPromise = fetch(traceURL).then(async response => {
->>>>>>> cb0171e5
       const json = await response.json();
       const entries = new Map<string, string>();
       for (const entry of json.entries)
