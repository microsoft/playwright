/**
 * Copyright (c) Microsoft Corporation.
 *
 * Licensed under the Apache License, Version 2.0 (the "License");
 * you may not use this file except in compliance with the License.
 * You may obtain a copy of the License at
 *
 *     http://www.apache.org/licenses/LICENSE-2.0
 *
 * Unless required by applicable law or agreed to in writing, software
 * distributed under the License is distributed on an "AS IS" BASIS,
 * WITHOUT WARRANTIES OR CONDITIONS OF ANY KIND, either express or implied.
 * See the License for the specific language governing permissions and
 * limitations under the License.
 */

import type zip from '@zip.js/zip.js';
// @ts-ignore
import * as zipImport from '@zip.js/zip.js/lib/zip-no-worker-inflate.js';
import type { TraceModelBackend } from './traceModel';

const zipjs = zipImport as typeof zip;

type Progress = (done: number, total: number) => undefined;

export class ZipTraceModelBackend implements TraceModelBackend {
  private _zipReader: zip.ZipReader<unknown>;
  private _entriesPromise: Promise<Map<string, zip.Entry>>;
  private _traceURL: string;

  constructor(traceURL: string, progress: Progress) {
    this._traceURL = traceURL;
    this._zipReader = new zipjs.ZipReader(
        new zipjs.HttpReader(traceURL, { mode: 'cors', preventHeadRequest: true } as any),
        { useWebWorkers: false });
    this._entriesPromise = this._zipReader.getEntries({ onprogress: progress }).then(entries => {
      const map = new Map<string, zip.Entry>();
      for (const entry of entries)
        map.set(entry.filename, entry);
      return map;
    });
  }

  isLive() {
    return false;
  }

  traceURL() {
    return this._traceURL;
  }

  async entryNames(): Promise<string[]> {
    const entries = await this._entriesPromise;
    return [...entries.keys()];
  }

  async hasEntry(entryName: string): Promise<boolean> {
    const entries = await this._entriesPromise;
    return entries.has(entryName);
  }

  async readText(entryName: string): Promise<string | undefined> {
    const entries = await this._entriesPromise;
    const entry = entries.get(entryName);
    if (!entry)
      return;
    const writer = new zipjs.TextWriter();
    await entry.getData?.(writer);
    return writer.getData();
  }

  async readBlob(entryName: string): Promise<Blob | undefined> {
    const entries = await this._entriesPromise;
    const entry = entries.get(entryName);
    if (!entry)
      return;
    const writer = new zipjs.BlobWriter() as zip.BlobWriter;
    await entry.getData!(writer);
    return writer.getData();
  }
}

export class FetchTraceModelBackend implements TraceModelBackend {
  private _entriesPromise: Promise<Map<string, URL>>;
  private _traceURL: string;

  constructor(traceURL: string) {
    this._traceURL = traceURL;
    this._entriesPromise = fetch(traceURL).then(async response => {
<<<<<<< HEAD
      const json = JSON.parse(await response.text());
      const entries = new Map<string, URL>();
      for (const entry of json.entries) {
        const entryURL = new URL(traceURL);
        entryURL.searchParams.set('path', entry.path);
        entries.set(entry.name, entryURL);
      }
=======
      const json = await response.json();
      const entries = new Map<string, string>();
      for (const entry of json.entries)
        entries.set(entry.name, entry.path);
>>>>>>> edf1eb15
      return entries;
    });
  }

  isLive() {
    return true;
  }

  traceURL(): string {
    return this._traceURL;
  }

  async entryNames(): Promise<string[]> {
    const entries = await this._entriesPromise;
    return [...entries.keys()];
  }

  async hasEntry(entryName: string): Promise<boolean> {
    const entries = await this._entriesPromise;
    return entries.has(entryName);
  }

  async readText(entryName: string): Promise<string | undefined> {
    const response = await this._readEntry(entryName);
    return response?.text();
  }

  async readBlob(entryName: string): Promise<Blob | undefined> {
    const response = await this._readEntry(entryName);
    return response?.status === 200 ? await response?.blob() : undefined;
  }

  private async _readEntry(entryName: string): Promise<Response | undefined> {
    const entries = await this._entriesPromise;
<<<<<<< HEAD
    const fileURL = entries.get(entryName);
    if (!fileURL)
      return;
    return fetch(fileURL);
=======
    const filePath = entries.get(entryName);
    if (!filePath)
      return;

    const url = new URL(this.traceURL());
    url.searchParams.set('path', filePath);
    return fetch(url);
>>>>>>> edf1eb15
  }
}<|MERGE_RESOLUTION|>--- conflicted
+++ resolved
@@ -81,26 +81,16 @@
 }
 
 export class FetchTraceModelBackend implements TraceModelBackend {
-  private _entriesPromise: Promise<Map<string, URL>>;
+  private _entriesPromise: Promise<Map<string, string>>;
   private _traceURL: string;
 
   constructor(traceURL: string) {
     this._traceURL = traceURL;
     this._entriesPromise = fetch(traceURL).then(async response => {
-<<<<<<< HEAD
-      const json = JSON.parse(await response.text());
-      const entries = new Map<string, URL>();
-      for (const entry of json.entries) {
-        const entryURL = new URL(traceURL);
-        entryURL.searchParams.set('path', entry.path);
-        entries.set(entry.name, entryURL);
-      }
-=======
       const json = await response.json();
       const entries = new Map<string, string>();
       for (const entry of json.entries)
         entries.set(entry.name, entry.path);
->>>>>>> edf1eb15
       return entries;
     });
   }
@@ -135,12 +125,6 @@
 
   private async _readEntry(entryName: string): Promise<Response | undefined> {
     const entries = await this._entriesPromise;
-<<<<<<< HEAD
-    const fileURL = entries.get(entryName);
-    if (!fileURL)
-      return;
-    return fetch(fileURL);
-=======
     const filePath = entries.get(entryName);
     if (!filePath)
       return;
@@ -148,6 +132,5 @@
     const url = new URL(this.traceURL());
     url.searchParams.set('path', filePath);
     return fetch(url);
->>>>>>> edf1eb15
   }
 }