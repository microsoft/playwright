{
  "name": "@playwright/experimental-ct-svelte",
  "version": "1.54.0-next",
  "description": "Playwright Component Testing for Svelte",
  "repository": {
    "type": "git",
    "url": "git+https://github.com/microsoft/playwright.git"
  },
  "homepage": "https://playwright.dev",
  "engines": {
    "node": ">=18"
  },
  "author": {
    "name": "Microsoft Corporation"
  },
  "license": "Apache-2.0",
  "exports": {
    ".": {
      "types": "./index.d.ts",
      "default": "./index.js"
    },
    "./register": {
      "types": "./register.d.ts",
      "default": "./register.mjs"
    },
    "./hooks": {
      "types": "./hooks.d.ts",
      "default": "./hooks.mjs"
    },
    "./package.json": "./package.json"
  },
  "dependencies": {
<<<<<<< HEAD
    "@playwright/experimental-ct-core": "1.53.0-next",
    "@sveltejs/vite-plugin-svelte": "^5.0.3"
=======
    "@playwright/experimental-ct-core": "1.54.0-next",
    "@sveltejs/vite-plugin-svelte": "^3.0.1"
>>>>>>> 8529ff08
  },
  "devDependencies": {
    "svelte": "^4.2.19"
  },
  "bin": {
    "playwright": "cli.js"
  }
}<|MERGE_RESOLUTION|>--- conflicted
+++ resolved
@@ -30,13 +30,8 @@
     "./package.json": "./package.json"
   },
   "dependencies": {
-<<<<<<< HEAD
-    "@playwright/experimental-ct-core": "1.53.0-next",
-    "@sveltejs/vite-plugin-svelte": "^5.0.3"
-=======
     "@playwright/experimental-ct-core": "1.54.0-next",
     "@sveltejs/vite-plugin-svelte": "^3.0.1"
->>>>>>> 8529ff08
   },
   "devDependencies": {
     "svelte": "^4.2.19"
