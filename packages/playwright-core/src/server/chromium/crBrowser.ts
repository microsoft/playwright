--- conflicted
+++ resolved
@@ -348,9 +348,8 @@
   override async _initialize() {
     assert(!Array.from(this._browser._crPages.values()).some(page => page._browserContext === this));
     const promises: Promise<any>[] = [super._initialize()];
-<<<<<<< HEAD
     if (!process.env.PLAYWRIGHT_IGNORE_DOWNLOAD_BEHAVIOUR) {
-      if (this._browser.options.name !== 'electron' && this._browser.options.name !== 'clank' && this._options.acceptDownloads !== 'internal-browser-default') {
+      if (this._browser.options.name !== 'clank' && this._options.acceptDownloads !== 'internal-browser-default') {
         promises.push(this._browser._session.send('Browser.setDownloadBehavior', {
           behavior: this._options.acceptDownloads === 'accept' ? 'allowAndName' : 'deny',
           browserContextId: this._browserContextId,
@@ -358,15 +357,6 @@
           eventsEnabled: true,
         }));
       }
-=======
-    if (this._browser.options.name !== 'clank' && this._options.acceptDownloads !== 'internal-browser-default') {
-      promises.push(this._browser._session.send('Browser.setDownloadBehavior', {
-        behavior: this._options.acceptDownloads === 'accept' ? 'allowAndName' : 'deny',
-        browserContextId: this._browserContextId,
-        downloadPath: this._browser.options.downloadsPath,
-        eventsEnabled: true,
-      }));
->>>>>>> 60773f34
     }
     await Promise.all(promises);
   }
