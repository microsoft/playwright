--- conflicted
+++ resolved
@@ -14,11 +14,9 @@
  * limitations under the License.
  */
 
-<<<<<<< HEAD
+import type { Builtins } from './builtins';
+
 type TypedArrayKind = 'i8' | 'ui8' | 'ui8c' | 'i16' | 'ui16' | 'i32' | 'ui32' | 'f32' | 'f64' | 'bi64' | 'bui64';
-=======
-import type { Builtins } from './builtins';
->>>>>>> 45fa3d17
 
 export type SerializedValue =
     undefined | boolean | number | string |
@@ -75,7 +73,6 @@
     }
   }
 
-<<<<<<< HEAD
   function isTypedArray(obj: any, constructor: Function): boolean {
     try {
       return obj instanceof constructor || Object.prototype.toString.call(obj) === `[object ${constructor.name}]`;
@@ -118,10 +115,7 @@
     return new TypedArrayConstructor(bytes.buffer);
   }
 
-  function parseEvaluationResultValue(value: SerializedValue, handles: any[] = [], refs: Map<number, object> = new Map()): any {
-=======
   function parseEvaluationResultValue(value: SerializedValue, handles: any[] = [], refs: Builtins.Map<number, object> = new builtins.Map()): any {
->>>>>>> 45fa3d17
     if (Object.is(value, undefined))
       return undefined;
     if (typeof value === 'object' && value) {
