--- conflicted
+++ resolved
@@ -481,13 +481,9 @@
     const queryAll = (root: SelectorRoot, body: string) => {
       if (root.nodeType !== 1 /* Node.ELEMENT_NODE */) {
         return [];
-<<<<<<< HEAD
-      }
-      return isElementVisible(root as Element) === Boolean(body) ? [root as Element] : [];
-=======
+      }
       const visible = body === 'true';
       return isElementVisible(root as Element) === visible ? [root as Element] : [];
->>>>>>> aabbcbf4
     };
     return { queryAll };
   }
