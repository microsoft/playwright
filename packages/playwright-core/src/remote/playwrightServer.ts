/**
 * Copyright (c) Microsoft Corporation.
 *
 * Licensed under the Apache License, Version 2.0 (the "License");
 * you may not use this file except in compliance with the License.
 * You may obtain a copy of the License at
 *
 * http://www.apache.org/licenses/LICENSE-2.0
 *
 * Unless required by applicable law or agreed to in writing, software
 * distributed under the License is distributed on an "AS IS" BASIS,
 * WITHOUT WARRANTIES OR CONDITIONS OF ANY KIND, either express or implied.
 * See the License for the specific language governing permissions and
 * limitations under the License.
 */

import { PlaywrightConnection } from './playwrightConnection';
import { createPlaywright } from '../server/playwright';
import { Semaphore } from '../utils/isomorphic/semaphore';
import { DEFAULT_PLAYWRIGHT_LAUNCH_TIMEOUT } from '../utils/isomorphic/time';
import { WSServer } from '../server/utils/wsServer';
import { wrapInASCIIBox } from '../server/utils/ascii';
import { getPlaywrightVersion } from '../server/utils/userAgent';
import { debugLogger } from '../utils';

import type { ClientType } from './playwrightConnection';
import type { SocksProxy } from '../server/utils/socksProxy';
import type { AndroidDevice } from '../server/android/android';
import type { Browser } from '../server/browser';
import type { Playwright } from '../server/playwright';
import type  { LaunchOptions } from '../server/types';


type ServerOptions = {
  path: string;
  maxConnections: number;
  mode: 'default' | 'launchServer' | 'launchServerShared' | 'extension';
  preLaunchedBrowser?: Browser;
  preLaunchedAndroidDevice?: AndroidDevice;
  preLaunchedSocksProxy?: SocksProxy;
};

export class PlaywrightServer {
  private _playwright: Playwright;
  private _options: ServerOptions;
  private _wsServer: WSServer;

  constructor(options: ServerOptions) {
    this._options = options;
    if (options.preLaunchedBrowser)
      this._playwright = options.preLaunchedBrowser.attribution.playwright;
    if (options.preLaunchedAndroidDevice)
      this._playwright = options.preLaunchedAndroidDevice._android.attribution.playwright;
    this._playwright ??= createPlaywright({ sdkLanguage: 'javascript', isServer: true });

    const browserSemaphore = new Semaphore(this._options.maxConnections);
    const controllerSemaphore = new Semaphore(1);
    const reuseBrowserSemaphore = new Semaphore(1);

    this._wsServer = new WSServer({
      onRequest: (request, response) => {
        if (request.method === 'GET' && request.url === '/json') {
          response.setHeader('Content-Type', 'application/json');
          response.end(JSON.stringify({
            wsEndpointPath: this._options.path,
          }));
          return;
        }
        response.end('Running');
      },

      onUpgrade: (request, socket) => {
        const uaError = userAgentVersionMatchesErrorMessage(request.headers['user-agent'] || '');
        if (uaError)
          return { error: `HTTP/${request.httpVersion} 428 Precondition Required\r\n\r\n${uaError}` };
      },

      onHeaders: headers => {
        if (process.env.PWTEST_SERVER_WS_HEADERS)
          headers.push(process.env.PWTEST_SERVER_WS_HEADERS!);
      },

      onConnection: (request, url, ws, id) => {
        const browserHeader = request.headers['x-playwright-browser'];
        const browserName = url.searchParams.get('browser') || (Array.isArray(browserHeader) ? browserHeader[0] : browserHeader) || null;
        const proxyHeader = request.headers['x-playwright-proxy'];
        const proxyValue = url.searchParams.get('proxy') || (Array.isArray(proxyHeader) ? proxyHeader[0] : proxyHeader);

        const launchOptionsHeader = request.headers['x-playwright-launch-options'] || '';
        const launchOptionsHeaderValue = Array.isArray(launchOptionsHeader) ? launchOptionsHeader[0] : launchOptionsHeader;
        const launchOptionsParam = url.searchParams.get('launch-options');
        let launchOptions: LaunchOptions = { timeout: DEFAULT_PLAYWRIGHT_LAUNCH_TIMEOUT };
        try {
          launchOptions = JSON.parse(launchOptionsParam || launchOptionsHeaderValue);
        } catch (e) {
        }

        // Instantiate playwright for the extension modes.
        const isExtension = this._options.mode === 'extension';
        let clientType: ClientType = 'launch-browser';
        let semaphore: Semaphore = browserSemaphore;
        if (isExtension && url.searchParams.has('debug-controller')) {
          clientType = 'controller';
          semaphore = controllerSemaphore;
        } else if (isExtension) {
          clientType = 'reuse-browser';
          semaphore = reuseBrowserSemaphore;
        } else if (this._options.mode === 'launchServer' || this._options.mode === 'launchServerShared') {
          clientType = 'pre-launched-browser-or-android';
          semaphore = browserSemaphore;
        }

        return new PlaywrightConnection(
            semaphore.acquire(),
            clientType, ws,
            {
              socksProxyPattern: proxyValue,
              browserName,
              launchOptions,
              allowFSPaths: this._options.mode === 'extension',
              sharedBrowser: this._options.mode === 'launchServerShared',
            },
            this._playwright,
            {
              browser: this._options.preLaunchedBrowser,
              androidDevice: this._options.preLaunchedAndroidDevice,
              socksProxy: this._options.preLaunchedSocksProxy,
            },
            id,
            async () => {
              semaphore.release();

              // in non-extension mode, we expect a single connection at a time. when it closes, we clean up everything.
              if (this._options.mode !== 'extension')
                await Promise.all(this._playwright.allBrowsers().map(browser => browser.close({ reason: 'Connection closed' })));
            }
        );
      },
<<<<<<< HEAD

      onClose: async () => {
        debugLogger.log('server', 'closing browsers');
        if (this._playwright)
          await Promise.all(this._playwright.allBrowsers().map(browser => browser.close({ reason: 'Playwright Server stopped' })));
        debugLogger.log('server', 'closed browsers');
      }
=======
>>>>>>> 50cb8a1f
    });
  }

  async listen(port: number = 0, hostname?: string): Promise<string> {
    return this._wsServer.listen(port, hostname, this._options.path);
  }

  async close() {
    await this._wsServer.close();
  }
}

function userAgentVersionMatchesErrorMessage(userAgent: string) {
  const match = userAgent.match(/^Playwright\/(\d+\.\d+\.\d+)/);
  if (!match) {
    // Cannot parse user agent - be lax.
    return;
  }
  const received = match[1].split('.').slice(0, 2).join('.');
  const expected = getPlaywrightVersion(true);
  if (received !== expected) {
    return wrapInASCIIBox([
      `Playwright version mismatch:`,
      `  - server version: v${expected}`,
      `  - client version: v${received}`,
      ``,
      `If you are using VSCode extension, restart VSCode.`,
      ``,
      `If you are connecting to a remote service,`,
      `keep your local Playwright version in sync`,
      `with the remote service version.`,
      ``,
      `<3 Playwright Team`
    ].join('\n'), 1);
  }
}<|MERGE_RESOLUTION|>--- conflicted
+++ resolved
@@ -21,7 +21,6 @@
 import { WSServer } from '../server/utils/wsServer';
 import { wrapInASCIIBox } from '../server/utils/ascii';
 import { getPlaywrightVersion } from '../server/utils/userAgent';
-import { debugLogger } from '../utils';
 
 import type { ClientType } from './playwrightConnection';
 import type { SocksProxy } from '../server/utils/socksProxy';
@@ -136,16 +135,6 @@
             }
         );
       },
-<<<<<<< HEAD
-
-      onClose: async () => {
-        debugLogger.log('server', 'closing browsers');
-        if (this._playwright)
-          await Promise.all(this._playwright.allBrowsers().map(browser => browser.close({ reason: 'Playwright Server stopped' })));
-        debugLogger.log('server', 'closed browsers');
-      }
-=======
->>>>>>> 50cb8a1f
     });
   }
 
