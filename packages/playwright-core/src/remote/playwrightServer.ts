--- conflicted
+++ resolved
@@ -24,6 +24,7 @@
 import { serverSideCallMetadata } from '../server';
 import { Browser } from '../server/browser';
 
+import type http from 'http';
 import type { ClientType } from './playwrightConnection';
 import type { SocksProxy } from '../server/utils/socksProxy';
 import type { AndroidDevice } from '../server/android/android';
@@ -40,6 +41,13 @@
   preLaunchedSocksProxy?: SocksProxy;
 };
 
+interface LaunchRequest {
+  browserName: 'chromium' | 'firefox' | 'webkit';
+  launchOptions: LaunchOptions;
+  reuseGroup?: string;
+  userDataDir?: string;
+}
+
 export class PlaywrightServer {
   private _playwright: Playwright;
   private _options: ServerOptions;
@@ -60,7 +68,7 @@
     const reuseBrowserSemaphore = new Semaphore(1);
 
     this._wsServer = new WSServer({
-      onRequest: (request, response) => {
+      onRequest: async (request, response) => {
         if (request.method === 'GET' && request.url === '/json') {
           response.setHeader('Content-Type', 'application/json');
           response.end(JSON.stringify({
@@ -68,6 +76,38 @@
           }));
           return;
         }
+
+        if (request.method === 'GET' && request.url === '/json/list') {
+          const browsers = this._playwright.allBrowsers().map(browser => this._browserToJSON(browser));
+          response.setHeader('Content-Type', 'application/json');
+          response.end(JSON.stringify(browsers));
+          return;
+        }
+
+        if (request.method === 'POST' && request.url === '/json/launch') {
+          const params = await readBodyJSON(request) as LaunchRequest;
+          const browserType = this._playwright[params.browserName];
+          const callMetadata = serverSideCallMetadata();
+
+          let browser: Browser | undefined;
+          if (params.reuseGroup)
+            browser = this._playwright.allBrowsers().find(b => b.options.name === params.browserName && this._nonTestingBrowsers.get(b)?.reuseGroup === params.reuseGroup);
+          if (!browser) {
+            if (params.userDataDir) {
+              const context = await browserType.launchPersistentContext(callMetadata, params.userDataDir, params.launchOptions);
+              browser = context._browser;
+            } else {
+              browser = await browserType.launch(callMetadata, params.launchOptions);
+            }
+          }
+
+          this._nonTestingBrowsers.set(browser, { reuseGroup: params.reuseGroup });
+          browser.on(Browser.Events.Disconnected, () => this._nonTestingBrowsers.delete(browser));
+
+          response.setHeader('Content-Type', 'application/json');
+          response.end(JSON.stringify(this._browserToJSON(browser)));
+          return;
+        }
         response.end('Running');
       },
 
@@ -80,36 +120,6 @@
       onHeaders: headers => {
         if (process.env.PWTEST_SERVER_WS_HEADERS)
           headers.push(process.env.PWTEST_SERVER_WS_HEADERS!);
-      },
-
-      onList: () => {
-        const browsers = this._preLaunchedPlaywright?.allBrowsers() ?? [];
-        return browsers.map(browser => this._browserToJSON(browser));
-      },
-
-      onLaunch: async request => {
-        if (!this._preLaunchedPlaywright)
-          this._preLaunchedPlaywright = createPlaywright({ sdkLanguage: 'javascript', isServer: true });
-        const playwright = this._preLaunchedPlaywright;
-        const browserType = playwright[request.browserName];
-        const callMetadata = serverSideCallMetadata();
-
-        let browser: Browser | undefined;
-        if (request.reuseGroup)
-          browser = playwright.allBrowsers().find(b => b.options.name === request.browserName && this._nonTestingBrowsers.get(b)?.reuseGroup === request.reuseGroup);
-        if (!browser) {
-          if (request.userDataDir) {
-            const context = await browserType.launchPersistentContext(callMetadata, request.userDataDir, request.launchOptions);
-            browser = context._browser;
-          } else {
-            browser = await browserType.launch(callMetadata, request.launchOptions);
-          }
-        }
-
-        this._nonTestingBrowsers.set(browser, { reuseGroup: request.reuseGroup });
-        browser.on(Browser.Events.Disconnected, () => this._nonTestingBrowsers.delete(browser));
-
-        return this._browserToJSON(browser);
       },
 
       onConnection: (request, url, ws, id) => {
@@ -138,7 +148,7 @@
           clientType = 'pre-launched-browser-or-android';
           semaphore = browserSemaphore;
           sharedBrowser = true;
-          browser = this._preLaunchedPlaywright?.allBrowsers().find(b => b.guid === browserGuid);
+          browser = this._playwright.allBrowsers().find(b => b.guid === browserGuid);
           if (!browser)
             throw new Error(`Browser not found.`);
         } else if (isExtension && url.searchParams.has('debug-controller')) {
@@ -165,12 +175,7 @@
             },
             this._playwright,
             {
-<<<<<<< HEAD
-              playwright: this._preLaunchedPlaywright,
               browser,
-=======
-              browser: this._options.preLaunchedBrowser,
->>>>>>> 66e90302
               androidDevice: this._options.preLaunchedAndroidDevice,
               socksProxy: this._options.preLaunchedSocksProxy,
             },
@@ -228,4 +233,23 @@
       `<3 Playwright Team`
     ].join('\n'), 1);
   }
+}
+
+
+async function readBody(request: http.IncomingMessage): Promise<Buffer> {
+  return new Promise((resolve, reject) => {
+    const chunks: Buffer[] = [];
+    request.on('data', chunk => chunks.push(chunk));
+    request.on('end', () => resolve(Buffer.concat(chunks)));
+    request.on('error', reject);
+  });
+}
+
+async function readBodyJSON(request: http.IncomingMessage): Promise<any> {
+  const body = await readBody(request);
+  try {
+    return JSON.parse(body.toString());
+  } catch (e) {
+    throw new Error(`Failed to parse JSON body: ${e.message}`);
+  }
 }