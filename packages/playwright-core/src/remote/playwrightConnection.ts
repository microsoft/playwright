--- conflicted
+++ resolved
@@ -61,11 +61,7 @@
   private _root: DispatcherScope;
   private _profileName: string;
 
-<<<<<<< HEAD
-  constructor(lock: Promise<void>, clientType: ClientType, ws: WebSocket, options: Options, preLaunched: PreLaunched, id: string, keepBrowser: (browser: Browser) => boolean, onClose: () => void) {
-=======
-  constructor(lock: Promise<void>, clientType: ClientType, ws: WebSocket, options: Options, playwright: Playwright, preLaunched: PreLaunched, id: string, onClose: () => void) {
->>>>>>> 66e90302
+  constructor(lock: Promise<void>, clientType: ClientType, ws: WebSocket, options: Options, playwright: Playwright, preLaunched: PreLaunched, id: string, keepBrowser: (browser: Browser) => boolean, onClose: () => void) {
     this._ws = ws;
     this._playwright = playwright;
     this._preLaunched = preLaunched;
@@ -163,18 +159,12 @@
       denyLaunch: true,
     });
     // In pre-launched mode, keep only the pre-launched browser.
-<<<<<<< HEAD
-    for (const b of playwright.allBrowsers()) {
+    for (const b of this._playwright.allBrowsers()) {
       if (b === browser)
         continue;
       if (this._keepBrowser(b))
         continue;
       await b.close({ reason: 'Connection terminated' });
-=======
-    for (const b of this._playwright.allBrowsers()) {
-      if (b !== browser)
-        await b.close({ reason: 'Connection terminated' });
->>>>>>> 66e90302
     }
     this._cleanups.push(() => playwrightDispatcher.cleanup());
     return playwrightDispatcher;
