/**
 * Copyright (c) Microsoft Corporation.
 *
 * Licensed under the Apache License, Version 2.0 (the "License");
 * you may not use this file except in compliance with the License.
 * You may obtain a copy of the License at
 *
 * http://www.apache.org/licenses/LICENSE-2.0
 *
 * Unless required by applicable law or agreed to in writing, software
 * distributed under the License is distributed on an "AS IS" BASIS,
 * WITHOUT WARRANTIES OR CONDITIONS OF ANY KIND, either express or implied.
 * See the License for the specific language governing permissions and
 * limitations under the License.
 */

import type * as channels from '@protocol/channels';
import { Browser } from './browser';
import { BrowserContext, prepareBrowserContextParams } from './browserContext';
import { ChannelOwner } from './channelOwner';
import type { LaunchOptions, LaunchServerOptions, ConnectOptions, LaunchPersistentContextOptions, Logger } from './types';
import { Connection } from './connection';
import { Events } from './events';
import type { ChildProcess } from 'child_process';
import { envObjectToArray } from './clientHelper';
import { assert, headersObjectToArray, monotonicTime } from '../utils';
import type * as api from '../../types/types';
import { raceAgainstDeadline } from '../utils/timeoutRunner';
import type { Playwright } from './playwright';

export interface BrowserServerLauncher {
  launchServer(options?: LaunchServerOptions): Promise<api.BrowserServer>;
}

// This is here just for api generation and checking.
export interface BrowserServer extends api.BrowserServer {
  process(): ChildProcess;
  wsEndpoint(): string;
  close(): Promise<void>;
  kill(): Promise<void>;
}

export class BrowserType extends ChannelOwner<channels.BrowserTypeChannel> implements api.BrowserType {
  _serverLauncher?: BrowserServerLauncher;
  _contexts = new Set<BrowserContext>();
  _playwright!: Playwright;

  static from(browserType: channels.BrowserTypeChannel): BrowserType {
    return (browserType as any)._object;
  }

  executablePath(): string {
    if (!this._initializer.executablePath)
      throw new Error('Browser is not supported on current platform');
    return this._initializer.executablePath;
  }

  name(): string {
    return this._initializer.name;
  }

  async launch(options: LaunchOptions = {}): Promise<Browser> {
    assert(!(options as any).userDataDir, 'userDataDir option is not supported in `browserType.launch`. Use `browserType.launchPersistentContext` instead');
    assert(!(options as any).port, 'Cannot specify a port without launching as a server.');

    const logger = options.logger || this._playwright._defaultLaunchOptions?.logger;
    options = { ...this._playwright._defaultLaunchOptions, ...options };
    const launchOptions: channels.BrowserTypeLaunchParams = {
      ...options,
      ignoreDefaultArgs: Array.isArray(options.ignoreDefaultArgs) ? options.ignoreDefaultArgs : undefined,
      ignoreAllDefaultArgs: !!options.ignoreDefaultArgs && !Array.isArray(options.ignoreDefaultArgs),
      env: options.env ? envObjectToArray(options.env) : undefined,
    };
    return await this._wrapApiCall(async () => {
      const browser = Browser.from((await this._channel.launch(launchOptions)).browser);
      this._didLaunchBrowser(browser, options, logger);
      return browser;
    });
  }

  async launchServer(options: LaunchServerOptions = {}): Promise<api.BrowserServer> {
    if (!this._serverLauncher)
      throw new Error('Launching server is not supported');
    options = { ...this._playwright._defaultLaunchOptions, ...options };
    return await this._serverLauncher.launchServer(options);
  }

  async launchPersistentContext(userDataDir: string, options: LaunchPersistentContextOptions = {}): Promise<BrowserContext> {
    const logger = options.logger || this._playwright._defaultLaunchOptions?.logger;
    assert(!(options as any).port, 'Cannot specify a port without launching as a server.');
<<<<<<< HEAD
    options = { ...this._defaultLaunchOptions, ...this._defaultContextOptions, ...options };
    const contextParams = await prepareBrowserContextParams(options, this);
=======
    options = { ...this._playwright._defaultLaunchOptions, ...this._playwright._defaultContextOptions, ...options };
    const contextParams = await prepareBrowserContextParams(options);
>>>>>>> 893e7bbf
    const persistentParams: channels.BrowserTypeLaunchPersistentContextParams = {
      ...contextParams,
      ignoreDefaultArgs: Array.isArray(options.ignoreDefaultArgs) ? options.ignoreDefaultArgs : undefined,
      ignoreAllDefaultArgs: !!options.ignoreDefaultArgs && !Array.isArray(options.ignoreDefaultArgs),
      env: options.env ? envObjectToArray(options.env) : undefined,
      channel: options.channel,
      userDataDir,
    };
    return await this._wrapApiCall(async () => {
      const result = await this._channel.launchPersistentContext(persistentParams);
      const context = BrowserContext.from(result.context);
      await this._didCreateContext(context, contextParams, options, logger);
      return context;
    });
  }

  connect(options: api.ConnectOptions & { wsEndpoint: string }): Promise<api.Browser>;
  connect(wsEndpoint: string, options?: api.ConnectOptions): Promise<api.Browser>;
  async connect(optionsOrWsEndpoint: string | (api.ConnectOptions & { wsEndpoint: string }), options?: api.ConnectOptions): Promise<Browser>{
    if (typeof optionsOrWsEndpoint === 'string')
      return await this._connect({ ...options, wsEndpoint: optionsOrWsEndpoint });
    assert(optionsOrWsEndpoint.wsEndpoint, 'options.wsEndpoint is required');
    return await this._connect(optionsOrWsEndpoint);
  }

  async _connect(params: ConnectOptions): Promise<Browser> {
    const logger = params.logger;
    return await this._wrapApiCall(async () => {
      const deadline = params.timeout ? monotonicTime() + params.timeout : 0;
      const headers = { 'x-playwright-browser': this.name(), ...params.headers };
      const localUtils = this._connection.localUtils();
      const connectParams: channels.LocalUtilsConnectParams = {
        wsEndpoint: params.wsEndpoint,
        headers,
        exposeNetwork: params.exposeNetwork ?? params._exposeNetwork,
        slowMo: params.slowMo,
        timeout: params.timeout,
      };
      if ((params as any).__testHookRedirectPortForwarding)
        connectParams.socksProxyRedirectPortForTest = (params as any).__testHookRedirectPortForwarding;
      const { pipe, headers: connectHeaders } = await localUtils._channel.connect(connectParams);
      const closePipe = () => pipe.close().catch(() => {});
      const connection = new Connection(localUtils, this._instrumentation);
      connection.markAsRemote();
      connection.on('close', closePipe);

      let browser: Browser;
      let closeError: string | undefined;
      const onPipeClosed = (reason?: string) => {
        // Emulate all pages, contexts and the browser closing upon disconnect.
        for (const context of browser?.contexts() || []) {
          for (const page of context.pages())
            page._onClose();
          context._onClose();
        }
        connection.close(reason || closeError);
        // Give a chance to any API call promises to reject upon page/context closure.
        // This happens naturally when we receive page.onClose and browser.onClose from the server
        // in separate tasks. However, upon pipe closure we used to dispatch them all synchronously
        // here and promises did not have a chance to reject.
        // The order of rejects vs closure is a part of the API contract and our test runner
        // relies on it to attribute rejections to the right test.
        setTimeout(() => browser?._didClose(), 0);
      };
      pipe.on('closed', params => onPipeClosed(params.reason));
      connection.onmessage = message => this._wrapApiCall(() => pipe.send({ message }).catch(() => onPipeClosed()), /* isInternal */ true);

      pipe.on('message', ({ message }) => {
        try {
          connection!.dispatch(message);
        } catch (e) {
          closeError = String(e);
          closePipe();
        }
      });

      const result = await raceAgainstDeadline(async () => {
        // For tests.
        if ((params as any).__testHookBeforeCreateBrowser)
          await (params as any).__testHookBeforeCreateBrowser();

        const playwright = await connection!.initializePlaywright();
        if (!playwright._initializer.preLaunchedBrowser) {
          closePipe();
          throw new Error('Malformed endpoint. Did you use BrowserType.launchServer method?');
        }
        playwright._setSelectors(this._playwright.selectors);
        browser = Browser.from(playwright._initializer.preLaunchedBrowser!);
        this._didLaunchBrowser(browser, {}, logger);
        browser._shouldCloseConnectionOnClose = true;
        browser._connectHeaders = connectHeaders;
        browser.on(Events.Browser.Disconnected, () => this._wrapApiCall(() => closePipe(), /* isInternal */ true));
        return browser;
      }, deadline);
      if (!result.timedOut) {
        return result.result;
      } else {
        closePipe();
        throw new Error(`Timeout ${params.timeout}ms exceeded`);
      }
    });
  }

  async connectOverCDP(options: api.ConnectOverCDPOptions  & { wsEndpoint?: string }): Promise<api.Browser>;
  async connectOverCDP(endpointURL: string, options?: api.ConnectOverCDPOptions): Promise<api.Browser>;
  async connectOverCDP(endpointURLOrOptions: (api.ConnectOverCDPOptions & { wsEndpoint?: string })|string, options?: api.ConnectOverCDPOptions) {
    if (typeof endpointURLOrOptions === 'string')
      return await this._connectOverCDP(endpointURLOrOptions, options);
    const endpointURL = 'endpointURL' in endpointURLOrOptions ? endpointURLOrOptions.endpointURL : endpointURLOrOptions.wsEndpoint;
    assert(endpointURL, 'Cannot connect over CDP without wsEndpoint.');
    return await this.connectOverCDP(endpointURL, endpointURLOrOptions);
  }

  async _connectOverCDP(endpointURL: string, params: api.ConnectOverCDPOptions = {}): Promise<Browser>  {
    if (this.name() !== 'chromium')
      throw new Error('Connecting over CDP is only supported in Chromium.');
    const headers = params.headers ? headersObjectToArray(params.headers) : undefined;
    const result = await this._channel.connectOverCDP({
      endpointURL,
      headers,
      slowMo: params.slowMo,
      timeout: params.timeout
    });
    const browser = Browser.from(result.browser);
    this._didLaunchBrowser(browser, {}, params.logger);
    if (result.defaultContext)
      await this._didCreateContext(BrowserContext.from(result.defaultContext), {}, {}, params.logger);
    return browser;
  }

  _didLaunchBrowser(browser: Browser, browserOptions: LaunchOptions, logger: Logger | undefined) {
    browser._browserType = this;
    browser._options = browserOptions;
    browser._logger = logger;
  }

  async _didCreateContext(context: BrowserContext, contextOptions: channels.BrowserNewContextParams, browserOptions: LaunchOptions, logger: Logger | undefined) {
    context._logger = logger;
    context._browserType = this;
    this._contexts.add(context);
    context._setOptions(contextOptions, browserOptions);
<<<<<<< HEAD
    if (this._defaultContextTimeout !== undefined)
      context.setDefaultTimeout(this._defaultContextTimeout);
    if (this._defaultContextNavigationTimeout !== undefined)
      context.setDefaultNavigationTimeout(this._defaultContextNavigationTimeout);

=======
    if (this._playwright._defaultContextTimeout !== undefined)
      context.setDefaultTimeout(this._playwright._defaultContextTimeout);
    if (this._playwright._defaultContextNavigationTimeout !== undefined)
      context.setDefaultNavigationTimeout(this._playwright._defaultContextNavigationTimeout);
>>>>>>> 893e7bbf
    await this._instrumentation.runAfterCreateBrowserContext(context);
  }

  async _willCloseContext(context: BrowserContext) {
    this._contexts.delete(context);
    await this._instrumentation.runBeforeCloseBrowserContext(context);
  }
}<|MERGE_RESOLUTION|>--- conflicted
+++ resolved
@@ -88,13 +88,8 @@
   async launchPersistentContext(userDataDir: string, options: LaunchPersistentContextOptions = {}): Promise<BrowserContext> {
     const logger = options.logger || this._playwright._defaultLaunchOptions?.logger;
     assert(!(options as any).port, 'Cannot specify a port without launching as a server.');
-<<<<<<< HEAD
-    options = { ...this._defaultLaunchOptions, ...this._defaultContextOptions, ...options };
+    options = { ...this._playwright._defaultLaunchOptions, ...this._playwright._defaultContextOptions, ...options };
     const contextParams = await prepareBrowserContextParams(options, this);
-=======
-    options = { ...this._playwright._defaultLaunchOptions, ...this._playwright._defaultContextOptions, ...options };
-    const contextParams = await prepareBrowserContextParams(options);
->>>>>>> 893e7bbf
     const persistentParams: channels.BrowserTypeLaunchPersistentContextParams = {
       ...contextParams,
       ignoreDefaultArgs: Array.isArray(options.ignoreDefaultArgs) ? options.ignoreDefaultArgs : undefined,
@@ -236,18 +231,10 @@
     context._browserType = this;
     this._contexts.add(context);
     context._setOptions(contextOptions, browserOptions);
-<<<<<<< HEAD
-    if (this._defaultContextTimeout !== undefined)
-      context.setDefaultTimeout(this._defaultContextTimeout);
-    if (this._defaultContextNavigationTimeout !== undefined)
-      context.setDefaultNavigationTimeout(this._defaultContextNavigationTimeout);
-
-=======
     if (this._playwright._defaultContextTimeout !== undefined)
       context.setDefaultTimeout(this._playwright._defaultContextTimeout);
     if (this._playwright._defaultContextNavigationTimeout !== undefined)
       context.setDefaultNavigationTimeout(this._playwright._defaultContextNavigationTimeout);
->>>>>>> 893e7bbf
     await this._instrumentation.runAfterCreateBrowserContext(context);
   }
 
