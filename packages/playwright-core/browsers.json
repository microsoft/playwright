--- conflicted
+++ resolved
@@ -39,11 +39,7 @@
     },
     {
       "name": "webkit",
-<<<<<<< HEAD
       "revision": "1875",
-=======
-      "revision": "1874",
->>>>>>> 1fdd7541
       "installByDefault": true,
       "revisionOverrides": {
         "mac10.14": "1446",
