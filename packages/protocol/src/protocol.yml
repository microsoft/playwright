--- conflicted
+++ resolved
@@ -628,7 +628,7 @@
           items: NetworkCookie
         origins:
           type: array?
-          items: OriginStorage
+          items: SetOriginStorage
     tracesDir: string?
 
 
@@ -861,56 +861,7 @@
   commands:
     newRequest:
       parameters:
-<<<<<<< HEAD
         $mixin: NewRequestParameters
-=======
-        baseURL: string?
-        userAgent: string?
-        ignoreHTTPSErrors: boolean?
-        extraHTTPHeaders:
-          type: array?
-          items: NameValue
-        clientCertificates:
-          type: array?
-          items:
-            type: object
-            properties:
-              origin: string
-              cert: binary?
-              key: binary?
-              passphrase: string?
-              pfx: binary?
-        httpCredentials:
-          type: object?
-          properties:
-            username: string
-            password: string
-            origin: string?
-            send:
-              type: enum?
-              literals:
-              - always
-              - unauthorized
-        proxy:
-          type: object?
-          properties:
-            server: string
-            bypass: string?
-            username: string?
-            password: string?
-        timeout: number?
-        storageState:
-          type: object?
-          properties:
-            cookies:
-              type: array?
-              items: NetworkCookie
-            origins:
-              type: array?
-              items: SetOriginStorage
-        tracesDir: string?
-
->>>>>>> 7aac96d7
       returns:
         request: APIRequestContext
 
@@ -1142,12 +1093,8 @@
               items: SetNetworkCookie
             origins:
               type: array?
-<<<<<<< HEAD
-              items: OriginStorage
+              items: SetOriginStorage
         mockingProxyBaseURL: string?
-=======
-              items: SetOriginStorage
->>>>>>> 7aac96d7
       returns:
         context: BrowserContext
 
