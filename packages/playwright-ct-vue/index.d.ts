/**
 * Copyright (c) Microsoft Corporation.
 *
 * Licensed under the Apache License, Version 2.0 (the "License");
 * you may not use this file except in compliance with the License.
 * You may obtain a copy of the License at
 *
 * http://www.apache.org/licenses/LICENSE-2.0
 *
 * Unless required by applicable law or agreed to in writing, software
 * distributed under the License is distributed on an "AS IS" BASIS,
 * WITHOUT WARRANTIES OR CONDITIONS OF ANY KIND, either express or implied.
 * See the License for the specific language governing permissions and
 * limitations under the License.
 */

import type {
  TestType,
  PlaywrightTestArgs,
  PlaywrightTestConfig as BasePlaywrightTestConfig,
  PlaywrightTestOptions,
  PlaywrightWorkerArgs,
  PlaywrightWorkerOptions,
  Locator,
} from '@playwright/test';
import type { InlineConfig } from 'vite';

export type PlaywrightTestConfig = Omit<BasePlaywrightTestConfig, 'use'> & {
  use?: BasePlaywrightTestConfig['use'] & {
    ctPort?: number,
    ctTemplateDir?: string,
    ctCacheDir?: string,
    ctViteConfig?: InlineConfig
  }
};

type Slot = string | string[];

export interface MountOptions<Props = Record<string, unknown>> {
<<<<<<< HEAD
  props?: Props;
  slots?: Record<string, Slot> & { default?: Slot };
  on?: Record<string, Function>;
  hooksConfig?: any;
=======
  props?: Props,
  slots?: Record<string, Slot> & { default?: Slot };
  on?: Record<string, Function>,
  hooksConfig?: any,
>>>>>>> 9c996f6c
}

interface MountResult<Props = Record<string, unknown>> extends Locator {
  unmount(): Promise<void>;
  rerender(options: { props: Props }): Promise<void>;
}

export interface ComponentFixtures {
  mount(component: JSX.Element): Promise<MountResult>;
  mount(component: any, options?: MountOptions): Promise<MountResult>;
  mount<Props>(component: any, options: MountOptions & { props: Props }): Promise<MountResult<Props>>;
}

export const test: TestType<
  PlaywrightTestArgs & PlaywrightTestOptions & ComponentFixtures,
  PlaywrightWorkerArgs & PlaywrightWorkerOptions>;

export { expect, devices } from '@playwright/test';<|MERGE_RESOLUTION|>--- conflicted
+++ resolved
@@ -37,17 +37,10 @@
 type Slot = string | string[];
 
 export interface MountOptions<Props = Record<string, unknown>> {
-<<<<<<< HEAD
-  props?: Props;
-  slots?: Record<string, Slot> & { default?: Slot };
-  on?: Record<string, Function>;
-  hooksConfig?: any;
-=======
   props?: Props,
   slots?: Record<string, Slot> & { default?: Slot };
   on?: Record<string, Function>,
   hooksConfig?: any,
->>>>>>> 9c996f6c
 }
 
 interface MountResult<Props = Record<string, unknown>> extends Locator {
