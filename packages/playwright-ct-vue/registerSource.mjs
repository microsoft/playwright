/**
 * Copyright (c) Microsoft Corporation.
 *
 * Licensed under the Apache License, Version 2.0 (the "License");
 * you may not use this file except in compliance with the License.
 * You may obtain a copy of the License at
 *
 *     http://www.apache.org/licenses/LICENSE-2.0
 *
 * Unless required by applicable law or agreed to in writing, software
 * distributed under the License is distributed on an "AS IS" BASIS,
 * WITHOUT WARRANTIES OR CONDITIONS OF ANY KIND, either express or implied.
 * See the License for the specific language governing permissions and
 * limitations under the License.
 */
// @ts-check

// This file is injected into the registry as text, no dependencies are allowed.

import { createApp, setDevtoolsHook, h } from 'vue';

/** @typedef {import('@playwright/test/types/component').Component} Component */
/** @typedef {import('vue').Component} FrameworkComponent */

/** @type {Map<string, FrameworkComponent>} */
const registry = new Map();

/**
 * @param {{[key: string]: FrameworkComponent}} components
 */
export function register(components) {
  for (const [name, value] of Object.entries(components))
    registry.set(name, value);
}

const allListeners = [];

/**
 * @param {Component | string} child
 * @returns {import('vue').VNode | string}
 */
function renderChild(child) {
  return typeof child === 'string' ? child : render(child);
}

/**
 * @param {Component} component
 * @returns {import('vue').VNode}
 */
function render(component) {
  if (typeof component === 'string')
    return component;

  /**
   * @type {import('vue').Component | string | undefined}
   */
  let componentFunc = registry.get(component.type);
  if (!componentFunc) {
    // Lookup by shorthand.
    for (const [name, value] of registry) {
      if (component.type.endsWith(`_${name}_vue`)) {
        componentFunc = value;
        break;
      }
    }
  }

  if (!componentFunc && component.type[0].toUpperCase() === component.type[0])
    throw new Error(`Unregistered component: ${component.type}. Following components are registered: ${[...registry.keys()]}`);

  componentFunc = componentFunc || component.type;

  const isVueComponent = componentFunc !== component.type;

  /**
   * @type {(import('vue').VNode | string)[]}
   */
  const children = [];
  /** @type {{[key: string]: any}} */
  const slots = {};
  const listeners = {};
  /** @type {{[key: string]: any}} */
  let props = {};

  if (component.kind === 'jsx') {
    for (const child of component.children || []) {
      if (typeof child !== 'string' && child.type === 'template' && child.kind === 'jsx') {
        const slotProperty = Object.keys(child.props).find(k => k.startsWith('v-slot:'));
        const slot = slotProperty ? slotProperty.substring('v-slot:'.length) : 'default';
        slots[slot] = child.children.map(renderChild);
      } else {
        children.push(renderChild(child));
      }
    }

    for (const [key, value] of Object.entries(component.props)) {
      if (key.startsWith('v-on:')) {
        const event = key.substring('v-on:'.length);
        if (isVueComponent)
          listeners[event] = value;
        else
          props[`on${event[0].toUpperCase()}${event.substring(1)}`] = value;
      } else {
        props[key] = value;
      }
    }
  }

  if (component.kind === 'object') {
    // Vue test util syntax.
    for (const [key, value] of Object.entries(component.options?.slots || {})) {
      if (key === 'default')
        children.push(value);
      else
        slots[key] = value;
    }
    props = component.options?.props || {};
    for (const [key, value] of Object.entries(component.options?.on || {}))
      listeners[key] = value;
  }

  let lastArg;
  if (Object.entries(slots).length) {
    lastArg = slots;
    if (children.length)
      slots.default = children;
  } else if (children.length) {
    lastArg = children;
  }

  // @ts-ignore
  const wrapper = h(componentFunc, props, lastArg);
  allListeners.push([wrapper, listeners]);
  return wrapper;
}

/**
 * @returns {any}
 */
function createDevTools() {
  return {
    emit(eventType, ...payload) {
      if (eventType === 'component:emit') {
        const [, componentVM, event, eventArgs] = payload;
        for (const [wrapper, listeners] of allListeners) {
          if (wrapper.component !== componentVM)
            continue;
          const listener = listeners[event];
          if (!listener)
            return;
          listener(...eventArgs);
        }
      }
    }
  };
}

const appKey = Symbol('appKey');
const componentKey = Symbol('componentKey');

window.playwrightMount = async (component, rootElement, hooksConfig) => {
  const wrapper = render(component);
  const app = createApp({
    render: () => wrapper
  });
  setDevtoolsHook(createDevTools(), {});

  for (const hook of /** @type {any} */(window).__pw_hooks_before_mount || [])
    await hook({ app, hooksConfig });
  const instance = app.mount(rootElement);
  rootElement[appKey] = app;
  rootElement[componentKey] = wrapper;

  for (const hook of /** @type {any} */(window).__pw_hooks_after_mount || [])
    await hook({ app, hooksConfig, instance });
};

window.playwrightUnmount = async rootElement => {
  const app = /** @type {import('vue').App} */ (rootElement[appKey]);
  if (!app)
    throw new Error('Component was not mounted');
  app.unmount();
};

<<<<<<< HEAD
window.playwrightSetProps = async (rootElement, props) => {
  const component = rootElement[componentKey].component;
=======
window.playwrightRerender = async (element, options) => {
  const component = element[componentKey].component;
>>>>>>> 7a71b788
  if (!component)
    throw new Error('Component was not mounted');

  for (const [key, value] of Object.entries(options.props || {}))
    component.props[key] = value;
};<|MERGE_RESOLUTION|>--- conflicted
+++ resolved
@@ -182,13 +182,8 @@
   app.unmount();
 };
 
-<<<<<<< HEAD
-window.playwrightSetProps = async (rootElement, props) => {
+window.playwrightSetProps = async (rootElement, options) => {
   const component = rootElement[componentKey].component;
-=======
-window.playwrightRerender = async (element, options) => {
-  const component = element[componentKey].component;
->>>>>>> 7a71b788
   if (!component)
     throw new Error('Component was not mounted');
 
