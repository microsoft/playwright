--- conflicted
+++ resolved
@@ -28,13 +28,9 @@
   "dependencies": {
     "@vitejs/plugin-react": "^3.1.0",
     "@playwright/test": "1.31.0-next",
-<<<<<<< HEAD
     "vite": "^4.1.1"
-=======
-    "vite": "^4.0.3"
   },
   "bin": {
     "playwright": "./cli.js"
->>>>>>> 6920a82f
   }
 }