--- conflicted
+++ resolved
@@ -54,14 +54,10 @@
   if (component.kind !== 'jsx')
     throw new Error('Object mount notation is not supported');
 
-<<<<<<< HEAD
   return createComponent(componentFunc, {
     children: component.children,
     ...component.props
   });
-=======
-  return createComponent(componentFunc, component.props);
->>>>>>> 10024d16
 }
 
 window.playwrightMount = async (component, rootElement, hooksConfig) => {
@@ -72,4 +68,4 @@
 
   for (const hook of /** @type {any} */(window).__pw_hooks_after_mount || [])
     await hook({ hooksConfig });
-};+};
