/**
 * Copyright (c) Microsoft Corporation.
 *
 * Licensed under the Apache License, Version 2.0 (the "License");
 * you may not use this file except in compliance with the License.
 * You may obtain a copy of the License at
 *
 * http://www.apache.org/licenses/LICENSE-2.0
 *
 * Unless required by applicable law or agreed to in writing, software
 * distributed under the License is distributed on an "AS IS" BASIS,
 * WITHOUT WARRANTIES OR CONDITIONS OF ANY KIND, either express or implied.
 * See the License for the specific language governing permissions and
 * limitations under the License.
 */

import { wrapObject } from './injected/serializers';
import { Router } from './router';

import type { ContextReuseMode, FullConfigInternal } from '../../playwright/src/common/config';
import type { RouterFixture } from '../index';
import type { ImportRef } from './injected/importRegistry';
import type { Component, JsxComponent, MountOptions, ObjectComponentOptions } from '../types/component';
import type { BrowserContext, BrowserContextOptions, Fixtures, Locator, Page, PlaywrightTestArgs, PlaywrightTestOptions, PlaywrightWorkerArgs, PlaywrightWorkerOptions } from 'playwright/test';
import type { Page as PageImpl } from 'playwright-core/lib/client/page';

let boundCallbacksForMount: Function[] = [];

interface MountResult extends Locator {
  unmount(locator: Locator): Promise<void>;
  update(options: Omit<MountOptions, 'hooksConfig'> | string | JsxComponent): Promise<void>;
}

type TestFixtures = PlaywrightTestArgs & PlaywrightTestOptions & {
  mount: (component: any, options: any) => Promise<MountResult>;
  router: RouterFixture;
};
type WorkerFixtures = PlaywrightWorkerArgs & PlaywrightWorkerOptions;
type BaseTestFixtures = {
  _contextFactory: (options?: BrowserContextOptions) => Promise<BrowserContext>,
  _optionContextReuseMode: ContextReuseMode
};

export const fixtures: Fixtures<TestFixtures, WorkerFixtures, BaseTestFixtures> = {

  _optionContextReuseMode: 'when-possible',

  serviceWorkers: 'block',

  page: async ({ page }, use, info) => {
    if (!((info as any)._configInternal as FullConfigInternal).defineConfigWasUsed)
      throw new Error('Component testing requires the use of the defineConfig() in your playwright-ct.config.{ts,js}: https://aka.ms/playwright/ct-define-config');
<<<<<<< HEAD
    if (!process.env.PLAYWRIGHT_TEST_BASE_URL)
      throw new Error('Component testing could not determine the base URL of your component under test. Ensure you have supplied a template playwright/index.html or have set the PLAYWRIGHT_TEST_BASE_URL environment variable.');
    await (page as any)._wrapApiCall(async () => {
=======
    await (page as PageImpl)._wrapApiCall(async () => {
>>>>>>> 39a93057
      await page.exposeFunction('__ctDispatchFunction', (ordinal: number, args: any[]) => {
        boundCallbacksForMount[ordinal](...args);
      });
      await page.goto(process.env.PLAYWRIGHT_TEST_BASE_URL!);
    }, { internal: true });
    await use(page);
  },

  mount: async ({ page }, use) => {
    await use(async (componentRef: JsxComponent | ImportRef, options?: ObjectComponentOptions & MountOptions) => {
      const selector = await (page as PageImpl)._wrapApiCall(async () => {
        return await innerMount(page, componentRef, options);
      }, { internal: true });
      const locator = page.locator(selector);
      return Object.assign(locator, {
        unmount: async () => {
          await locator.evaluate(async () => {
            const rootElement = document.getElementById('root')!;
            await window.playwrightUnmount(rootElement);
          });
        },
        update: async (options: JsxComponent | ObjectComponentOptions) => {
          if (isJsxComponent(options))
            return await innerUpdate(page, options);
          await innerUpdate(page, componentRef, options);
        }
      });
    });
    boundCallbacksForMount = [];
  },

  router: async ({ context, baseURL }, use) => {
    const router = new Router(context, baseURL);
    await use(router);
    await router.dispose();
  },
};

function isJsxComponent(component: any): component is JsxComponent {
  return typeof component === 'object' && component && component.__pw_type === 'jsx';
}

async function innerUpdate(page: Page, componentRef: JsxComponent | ImportRef, options: ObjectComponentOptions = {}): Promise<void> {
  const component = wrapObject(createComponent(componentRef, options), boundCallbacksForMount);

  await page.evaluate(async ({ component }) => {
    component = await window.__pwUnwrapObject(component);
    const rootElement = document.getElementById('root')!;
    return await window.playwrightUpdate(rootElement, component);
  }, { component });
}

async function innerMount(page: Page, componentRef: JsxComponent | ImportRef, options: ObjectComponentOptions & MountOptions = {}): Promise<string> {
  const component = wrapObject(createComponent(componentRef, options), boundCallbacksForMount);

  // WebKit does not wait for deferred scripts.
  await page.waitForFunction(() => !!window.playwrightMount);

  const selector = await page.evaluate(async ({ component, hooksConfig }) => {
    component = await window.__pwUnwrapObject(component);
    hooksConfig = await window.__pwUnwrapObject(hooksConfig);
    let rootElement = document.getElementById('root');
    if (!rootElement) {
      rootElement = document.createElement('div');
      rootElement.id = 'root';
      document.body.appendChild(rootElement);
    }
    await window.playwrightMount(component, rootElement, hooksConfig);

    return '#root >> internal:control=component';
  }, { component, hooksConfig: options.hooksConfig });
  return selector;
}

function createComponent(component: JsxComponent | ImportRef, options: ObjectComponentOptions = {}): Component {
  if (component.__pw_type === 'jsx')
    return component;
  return {
    __pw_type: 'object-component',
    type: component,
    ...options,
  };
}<|MERGE_RESOLUTION|>--- conflicted
+++ resolved
@@ -50,13 +50,9 @@
   page: async ({ page }, use, info) => {
     if (!((info as any)._configInternal as FullConfigInternal).defineConfigWasUsed)
       throw new Error('Component testing requires the use of the defineConfig() in your playwright-ct.config.{ts,js}: https://aka.ms/playwright/ct-define-config');
-<<<<<<< HEAD
     if (!process.env.PLAYWRIGHT_TEST_BASE_URL)
       throw new Error('Component testing could not determine the base URL of your component under test. Ensure you have supplied a template playwright/index.html or have set the PLAYWRIGHT_TEST_BASE_URL environment variable.');
-    await (page as any)._wrapApiCall(async () => {
-=======
     await (page as PageImpl)._wrapApiCall(async () => {
->>>>>>> 39a93057
       await page.exposeFunction('__ctDispatchFunction', (ordinal: number, args: any[]) => {
         boundCallbacksForMount[ordinal](...args);
       });
