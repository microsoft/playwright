--- conflicted
+++ resolved
@@ -58,14 +58,8 @@
   private _loader: Loader;
   private _reporter!: Reporter;
 
-<<<<<<< HEAD
-  constructor(configOverrides: Config, options: { defaultConfig?: Config } = {}) {
-    this._loader = new Loader(options.defaultConfig || {}, configOverrides);
-=======
   constructor(configOverrides?: Config) {
     this._loader = new Loader(configOverrides);
-    this._globalInfo = new GlobalInfoImpl(this._loader.fullConfig());
->>>>>>> 18bff137
   }
 
   async loadConfigFromResolvedFile(resolvedConfigFile: string): Promise<Config> {
