/**
 * Copyright (c) Microsoft Corporation.
 *
 * Licensed under the Apache License, Version 2.0 (the "License");
 * you may not use this file except in compliance with the License.
 * You may obtain a copy of the License at
 *
 * http://www.apache.org/licenses/LICENSE-2.0
 *
 * Unless required by applicable law or agreed to in writing, software
 * distributed under the License is distributed on an "AS IS" BASIS,
 * WITHOUT WARRANTIES OR CONDITIONS OF ANY KIND, either express or implied.
 * See the License for the specific language governing permissions and
 * limitations under the License.
 */

import fs from 'fs';
import path from 'path';
import type { FullConfig, Location, Suite, TestCase, TestResult, TestStatus, TestStep } from '../../types/testReporter';
import { assert, calculateSha1 } from 'playwright-core/lib/utils';
import { sanitizeForFilePath } from '../util';
import { formatResultFailure } from './base';
import { toPosixPath, serializePatterns } from './json';
import { MultiMap } from 'playwright-core/lib/utils/multimap';
import { codeFrameColumns } from '@babel/code-frame';
<<<<<<< HEAD
=======
import type { FullConfigInternal } from '../types';
>>>>>>> db7bd8eb

export type JsonLocation = Location;
export type JsonError = string;
export type JsonStackFrame = { file: string, line: number, column: number };

export type JsonReport = {
  config: JsonConfig,
  attachments: JsonAttachment[],
  project: JsonProject,
  suites: JsonSuite[],
};

export type JsonConfig = Omit<FullConfig, 'projects' | 'attachments'>;

export type JsonProject = {
  metadata: any,
  name: string,
  outputDir: string,
  repeatEach: number,
  retries: number,
  testDir: string,
  testIgnore: string[],
  testMatch: string[],
  timeout: number,
};

export type JsonSuite = {
  fileId: string;
  title: string;
  location?: JsonLocation;
  suites: JsonSuite[];
  tests: JsonTestCase[];
};

export type JsonTestCase = {
  testId: string;
  title: string;
  location: JsonLocation;
  expectedStatus: TestStatus;
  timeout: number;
  annotations: { type: string, description?: string }[];
  retries: number;
  results: JsonTestResult[];
  ok: boolean;
  outcome: 'skipped' | 'expected' | 'unexpected' | 'flaky';
};

export type JsonAttachment = {
  name: string;
  body?: string | Buffer;
  path?: string;
  contentType: string;
};

export type JsonTestResult = {
  retry: number;
  workerIndex: number;
  startTime: string;
  duration: number;
  status: TestStatus;
  errors: JsonError[];
  attachments: JsonAttachment[];
  steps: JsonTestStep[];
};

export type JsonTestStep = {
  title: string;
  category: string,
  startTime: string;
  duration: number;
  error?: JsonError;
  steps: JsonTestStep[];
  location?: Location;
  snippet?: string;
  count: number;
};

class RawReporter {
  private config!: FullConfig;
  private suite!: Suite;
  private stepsInFile = new MultiMap<string, JsonTestStep>();

  onBegin(config: FullConfig, suite: Suite) {
    this.config = config;
    this.suite = suite;
  }

  async onEnd() {
    const projectSuites = this.suite.suites;
    const globalAttachments = this.generateAttachments(this.suite.attachments);
    for (const suite of projectSuites) {
      const project = suite.project();
      assert(project, 'Internal Error: Invalid project structure');
      const reportFolder = path.join(project.outputDir, 'report');
      fs.mkdirSync(reportFolder, { recursive: true });
      let reportFile: string | undefined;
      for (let i = 0; i < 10; ++i) {
        reportFile = path.join(reportFolder, sanitizeForFilePath(project.name || 'project') + (i ? '-' + i : '') + '.report');
        try {
          if (fs.existsSync(reportFile))
            continue;
        } catch (e) {
        }
        break;
      }
      if (!reportFile)
        throw new Error('Internal error, could not create report file');
      const report = this.generateProjectReport(this.config, suite, globalAttachments);
      fs.writeFileSync(reportFile, JSON.stringify(report, undefined, 2));
    }
  }

  generateAttachments(attachments: TestResult['attachments'], ioStreams?: Pick<TestResult, 'stdout' | 'stderr'>): JsonAttachment[] {
    const out: JsonAttachment[] = [];
    for (const attachment of attachments) {
      if (attachment.body) {
        out.push({
          name: attachment.name,
          contentType: attachment.contentType,
          body: attachment.body
        });
      } else if (attachment.path) {
        out.push({
          name: attachment.name,
          contentType: attachment.contentType,
          path: attachment.path
        });
      }
    }

    if (ioStreams) {
      for (const chunk of ioStreams.stdout)
        out.push(this._stdioAttachment(chunk, 'stdout'));
      for (const chunk of ioStreams.stderr)
        out.push(this._stdioAttachment(chunk, 'stderr'));
    }

    return out;
  }

  generateProjectReport(config: FullConfig, suite: Suite, attachments: JsonAttachment[]): JsonReport {
    this.config = config;
    const project = suite.project();
    assert(project, 'Internal Error: Invalid project structure');
    const report: JsonReport = {
      config,
      attachments,
      project: {
        metadata: project.metadata,
        name: project.name,
        outputDir: project.outputDir,
        repeatEach: project.repeatEach,
        retries: project.retries,
        testDir: project.testDir,
        testIgnore: serializePatterns(project.testIgnore),
        testMatch: serializePatterns(project.testMatch),
        timeout: project.timeout,
      },
      suites: suite.suites.map(fileSuite => {
        // fileId is based on the location of the enclosing file suite.
        // Don't use the file in test/suite location, it can be different
        // due to the source map / require.
        const fileId = calculateSha1(fileSuite.location!.file.split(path.sep).join('/'));
        return this._serializeSuite(fileSuite, fileId);
      })
    };
    for (const file of this.stepsInFile.keys()) {
      let source: string;
      try {
        source = fs.readFileSync(file, 'utf-8') + '\n//';
      } catch (e) {
        continue;
      }
      const lines = source.split('\n').length;
      const highlighted = codeFrameColumns(source, { start: { line: lines, column: 1 } }, { highlightCode: true, linesAbove: lines, linesBelow: 0 });
      const highlightedLines = highlighted.split('\n');
      const lineWithArrow = highlightedLines[highlightedLines.length - 1];
      for (const step of this.stepsInFile.get(file)) {
        // Don't bother with snippets that have less than 3 lines.
        if (step.location!.line < 2 || step.location!.line >= lines)
          continue;
        // Cut out snippet.
        const snippetLines = highlightedLines.slice(step.location!.line - 2, step.location!.line + 1);
        // Relocate arrow.
        const index = lineWithArrow.indexOf('^');
        const shiftedArrow = lineWithArrow.slice(0, index) + ' '.repeat(step.location!.column - 1) + lineWithArrow.slice(index);
        // Insert arrow line.
        snippetLines.splice(2, 0, shiftedArrow);
        step.snippet = snippetLines.join('\n');
      }
    }
    return report;
  }

  private _serializeSuite(suite: Suite, fileId: string): JsonSuite {
    const location = this._relativeLocation(suite.location);
    return {
      title: suite.title,
      fileId,
      location,
      suites: suite.suites.map(s => this._serializeSuite(s, fileId)),
      tests: suite.tests.map(t => this._serializeTest(t, fileId)),
    };
  }

  private _serializeTest(test: TestCase, fileId: string): JsonTestCase {
    const [, projectName, , ...titles] = test.titlePath();
    const testIdExpression = `project:${projectName}|path:${titles.join('>')}|repeat:${test.repeatEachIndex}`;
    const testId = fileId + '-' + calculateSha1(testIdExpression);
    return {
      testId,
      title: test.title,
      location: this._relativeLocation(test.location)!,
      expectedStatus: test.expectedStatus,
      timeout: test.timeout,
      annotations: test.annotations,
      retries: test.retries,
      ok: test.ok(),
      outcome: test.outcome(),
      results: test.results.map(r => this._serializeResult(test, r)),
    };
  }

  private _serializeResult(test: TestCase, result: TestResult): JsonTestResult {
    return {
      retry: result.retry,
      workerIndex: result.workerIndex,
      startTime: result.startTime.toISOString(),
      duration: result.duration,
      status: result.status,
      errors: formatResultFailure(this.config, test, result, '', true).map(error => error.message),
      attachments: this.generateAttachments(result.attachments, result),
      steps: dedupeSteps(result.steps.map(step => this._serializeStep(test, step)))
    };
  }

  private _serializeStep(test: TestCase, step: TestStep): JsonTestStep {
    const result: JsonTestStep = {
      title: step.title,
      category: step.category,
      startTime: step.startTime.toISOString(),
      duration: step.duration,
      error: step.error?.message,
      location: this._relativeLocation(step.location),
      steps: dedupeSteps(step.steps.map(step => this._serializeStep(test, step))),
      count: 1
    };

    if (step.location)
      this.stepsInFile.set(step.location.file, result);
    return result;
  }

  private _stdioAttachment(chunk: Buffer | string, type: 'stdout' | 'stderr'): JsonAttachment {
    if (typeof chunk === 'string') {
      return {
        name: type,
        contentType: 'text/plain',
        body: chunk
      };
    }
    return {
      name: type,
      contentType: 'application/octet-stream',
      body: chunk
    };
  }

  private _relativeLocation(location: Location | undefined): Location | undefined {
    if (!location)
      return undefined;
    const file = toPosixPath(path.relative(this.config.rootDir, location.file));
    return {
      file,
      line: location.line,
      column: location.column,
    };
  }
}

function dedupeSteps(steps: JsonTestStep[]): JsonTestStep[] {
  const result: JsonTestStep[] = [];
  let lastStep: JsonTestStep | undefined;
  for (const step of steps) {
    const canDedupe = !step.error && step.duration >= 0 && step.location?.file && !step.steps.length;
    if (canDedupe && lastStep && step.category === lastStep.category && step.title === lastStep.title && step.location?.file === lastStep.location?.file && step.location?.line === lastStep.location?.line && step.location?.column === lastStep.location?.column) {
      ++lastStep.count;
      lastStep.duration += step.duration;
      continue;
    }
    result.push(step);
    lastStep = canDedupe ? step : undefined;
  }
  return result;
}

export default RawReporter;<|MERGE_RESOLUTION|>--- conflicted
+++ resolved
@@ -23,10 +23,6 @@
 import { toPosixPath, serializePatterns } from './json';
 import { MultiMap } from 'playwright-core/lib/utils/multimap';
 import { codeFrameColumns } from '@babel/code-frame';
-<<<<<<< HEAD
-=======
-import type { FullConfigInternal } from '../types';
->>>>>>> db7bd8eb
 
 export type JsonLocation = Location;
 export type JsonError = string;
