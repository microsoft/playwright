/*
  Copyright (c) Microsoft Corporation.

  Licensed under the Apache License, Version 2.0 (the 'License");
  you may not use this file except in compliance with the License.
  You may obtain a copy of the License at

      http://www.apache.org/licenses/LICENSE-2.0

  Unless required by applicable law or agreed to in writing, software
  distributed under the License is distributed on an "AS IS" BASIS,
  WITHOUT WARRANTIES OR CONDITIONS OF ANY KIND, either express or implied.
  See the License for the specific language governing permissions and
  limitations under the License.
*/

import { clsx, useMeasure, useSetting } from '../uiUtils';
import './splitView.css';
import * as React from 'react';

export type SplitViewProps = {
  sidebarSize: number;
  sidebarHidden?: boolean;
  sidebarIsFirst?: boolean;
  orientation?: 'vertical' | 'horizontal';
  minSidebarSize?: number;
  settingName?: string;

  sidebar: React.ReactNode;
  main: React.ReactNode;
};

const kMinSize = 50;

export const SplitView: React.FC<SplitViewProps> = ({
  sidebarSize,
  sidebarHidden = false,
  sidebarIsFirst = false,
  orientation = 'vertical',
  minSidebarSize = kMinSize,
  settingName,
  sidebar,
  main,
}) => {
  const defaultSize = Math.max(minSidebarSize, sidebarSize) * window.devicePixelRatio;
  const hSetting = useSetting<number>((settingName ?? 'unused') + '.' + orientation + ':size', defaultSize);
  const vSetting = useSetting<number>((settingName ?? 'unused') + '.' + orientation + ':size', defaultSize);
  const hState = React.useState(defaultSize);
  const vState = React.useState(defaultSize);
  const [hSize, setHSize] = settingName ? hSetting : hState;
  const [vSize, setVSize] = settingName ? vSetting : vState;

  const [resizing, setResizing] = React.useState<{ offset: number, size: number } | null>(null);
  const [measure, ref] = useMeasure<HTMLDivElement>();

  let size: number;
  if (orientation === 'vertical') {
    size = vSize / window.devicePixelRatio;
    if (measure && measure.height < size)
      size = measure.height - 10;
  } else {
    size = hSize / window.devicePixelRatio;
    if (measure && measure.width < size)
      size = measure.width - 10;
  }

  document.body.style.userSelect = resizing ? 'none' : 'inherit';
  let resizerStyle: any = {};
  if (orientation === 'vertical') {
    if (sidebarIsFirst)
      resizerStyle = { top: resizing ? 0 : size - 4, bottom: resizing ? 0 : undefined, height: resizing ? 'initial' : 8 };
    else
      resizerStyle = { bottom: resizing ? 0 : size - 4, top: resizing ? 0 : undefined, height: resizing ? 'initial' : 8 };
  } else {
    if (sidebarIsFirst)
      resizerStyle = { left: resizing ? 0 : size - 4, right: resizing ? 0 : undefined, width: resizing ? 'initial' : 8 };
    else
      resizerStyle = { right: resizing ? 0 : size - 4, left: resizing ? 0 : undefined, width: resizing ? 'initial' : 8 };
  }

<<<<<<< HEAD
  return <div className={'split-view ' + orientation + (sidebarIsFirst ? ' sidebar-first' : '') } ref={ref}>
    <div className='split-view-main'>{main}</div>
    { !sidebarHidden && <div style={{ flexBasis: size }} className='split-view-sidebar'>{sidebar}</div> }
=======
  return <div className={clsx('split-view', orientation, sidebarIsFirst && 'sidebar-first') } ref={ref}>
    <div className='split-view-main'>{childrenArray[0]}</div>
    { !sidebarHidden && <div style={{ flexBasis: size }} className='split-view-sidebar'>{childrenArray[1]}</div> }
>>>>>>> 99724d03
    { !sidebarHidden && <div
      style={resizerStyle}
      className='split-view-resizer'
      onMouseDown={event => setResizing({ offset: orientation === 'vertical' ? event.clientY : event.clientX, size })}
      onMouseUp={() => setResizing(null)}
      onMouseMove={event => {
        if (!event.buttons) {
          setResizing(null);
        } else if (resizing) {
          const offset = orientation === 'vertical' ? event.clientY : event.clientX;
          const delta = offset - resizing.offset;
          const newSize = sidebarIsFirst ? resizing.size + delta : resizing.size - delta;

          const splitView = (event.target as HTMLElement).parentElement!;
          const rect = splitView.getBoundingClientRect();
          const size = Math.min(Math.max(minSidebarSize, newSize), (orientation === 'vertical' ? rect.height : rect.width) - minSidebarSize);
          if (orientation === 'vertical')
            setVSize(size * window.devicePixelRatio);
          else
            setHSize(size * window.devicePixelRatio);
        }
      }}
    ></div> }
  </div>;
};<|MERGE_RESOLUTION|>--- conflicted
+++ resolved
@@ -78,15 +78,9 @@
       resizerStyle = { right: resizing ? 0 : size - 4, left: resizing ? 0 : undefined, width: resizing ? 'initial' : 8 };
   }
 
-<<<<<<< HEAD
-  return <div className={'split-view ' + orientation + (sidebarIsFirst ? ' sidebar-first' : '') } ref={ref}>
+  return <div className={clsx('split-view', orientation, sidebarIsFirst && 'sidebar-first')} ref={ref}>
     <div className='split-view-main'>{main}</div>
     { !sidebarHidden && <div style={{ flexBasis: size }} className='split-view-sidebar'>{sidebar}</div> }
-=======
-  return <div className={clsx('split-view', orientation, sidebarIsFirst && 'sidebar-first') } ref={ref}>
-    <div className='split-view-main'>{childrenArray[0]}</div>
-    { !sidebarHidden && <div style={{ flexBasis: size }} className='split-view-sidebar'>{childrenArray[1]}</div> }
->>>>>>> 99724d03
     { !sidebarHidden && <div
       style={resizerStyle}
       className='split-view-resizer'
