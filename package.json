{
  "name": "playwright-core",
  "version": "0.10.0-post",
  "description": "A high-level API to automate web browsers",
  "repository": "github:Microsoft/playwright",
  "engines": {
    "node": ">=10.15.0"
  },
  "main": "index.js",
  "playwright": {
    "chromium_revision": "740289",
<<<<<<< HEAD
    "firefox_revision": "1025",
    "webkit_revision": "1143"
=======
    "firefox_revision": "1028",
    "webkit_revision": "1141"
>>>>>>> da30847c
  },
  "scripts": {
    "ctest": "cross-env BROWSER=chromium node test/test.js",
    "ftest": "cross-env BROWSER=firefox node test/test.js",
    "wtest": "cross-env BROWSER=webkit node test/test.js",
    "unit": "npm run ctest",
    "funit": "npm run ftest",
    "wunit": "npm run wtest",
    "debug-test": "node --inspect-brk test/test.js",
    "test-doclint": "node utils/doclint/check_public_api/test/test.js && node utils/doclint/preprocessor/test.js",
    "test": "npm run lint --silent && npm run coverage && npm run test-doclint && node utils/testrunner/test/test.js",
    "prepare": "node prepare.js",
    "lint": "([ \"$CI\" = true ] && eslint --quiet -f codeframe --ext js,ts ./src || eslint --ext js,ts ./src) && npm run tsc && npm run doc",
    "doc": "node utils/doclint/cli.js",
    "ccoverage": "cross-env COVERAGE=true npm run ctest",
    "fcoverage": "cross-env COVERAGE=true BROWSER=firefox node test/test.js",
    "wcoverage": "cross-env COVERAGE=true BROWSER=webkit node test/test.js",
    "tsc": "tsc -p .",
    "clean": "rimraf lib",
    "build": "node utils/runWebpack.js --mode='development' && tsc -p .",
    "watch": "node utils/runWebpack.js --mode='development' --watch --silent | tsc -w -p .",
    "apply-next-version": "node utils/apply_next_version.js",
    "version": "node utils/sync_package_versions.js && npm run doc"
  },
  "author": {
    "name": "Microsoft Corporation"
  },
  "license": "Apache-2.0",
  "dependencies": {
    "debug": "^4.1.0",
    "extract-zip": "^1.6.6",
    "https-proxy-agent": "^3.0.0",
    "jpeg-js": "^0.3.6",
    "pngjs": "^3.4.0",
    "progress": "^2.0.3",
    "proxy-from-env": "^1.0.0",
    "rimraf": "^3.0.2",
    "uuid": "^3.4.0",
    "ws": "^6.1.0"
  },
  "devDependencies": {
    "@types/debug": "0.0.31",
    "@types/extract-zip": "^1.6.2",
    "@types/jpeg-js": "^0.3.7",
    "@types/node": "^8.10.34",
    "@types/pngjs": "^3.4.0",
    "@types/proxy-from-env": "^1.0.0",
    "@types/rimraf": "^2.0.2",
    "@types/uuid": "^3.4.6",
    "@types/ws": "^6.0.1",
    "@typescript-eslint/eslint-plugin": "^2.6.1",
    "@typescript-eslint/parser": "^2.6.1",
    "commonmark": "^0.28.1",
    "cross-env": "^5.0.5",
    "eslint": "^6.6.0",
    "esprima": "^4.0.0",
    "formidable": "^1.2.1",
    "minimist": "^1.2.0",
    "ncp": "^2.0.0",
    "node-stream-zip": "^1.8.2",
    "pixelmatch": "^4.0.2",
    "text-diff": "^1.0.1",
    "ts-loader": "^6.1.2",
    "typescript": "^3.7.5",
    "webpack": "^4.41.0",
    "webpack-cli": "^3.3.9"
  },
  "browser": {
    "./lib/BrowserFetcher.js": false,
    "ws": "./utils/browser/WebSocket",
    "fs": false,
    "child_process": false,
    "rimraf": false,
    "readline": false
  }
}<|MERGE_RESOLUTION|>--- conflicted
+++ resolved
@@ -9,13 +9,8 @@
   "main": "index.js",
   "playwright": {
     "chromium_revision": "740289",
-<<<<<<< HEAD
-    "firefox_revision": "1025",
+    "firefox_revision": "1028",
     "webkit_revision": "1143"
-=======
-    "firefox_revision": "1028",
-    "webkit_revision": "1141"
->>>>>>> da30847c
   },
   "scripts": {
     "ctest": "cross-env BROWSER=chromium node test/test.js",
