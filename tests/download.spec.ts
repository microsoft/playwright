--- conflicted
+++ resolved
@@ -443,30 +443,6 @@
     expect(saveError.message).toContain('File deleted upon browser context closure.');
   });
 
-<<<<<<< HEAD
-  it('should be able to cancel pending downloads', async ({browser, server, browserName, browserVersion}) => {
-    // The exact upstream change is in b449b5c, which still does not appear in the first few 91.* tags until 91.0.4437.0.
-    it.fixme(browserName === 'chromium' && Number(browserVersion.split('.')[0]) < 91, 'The upstream Browser.cancelDownload command is not available before Chrome 91');
-    it.fixme(browserName !== 'chromium', 'Download cancellation currently implemented for only Chromium');
-    const page = await browser.newPage({ acceptDownloads: true });
-    await page.setContent(`<a href="${server.PREFIX}/downloadWithDelay">download</a>`);
-    const [ download ] = await Promise.all([
-      page.waitForEvent('download'),
-      page.click('a')
-    ]);
-    await download.cancel();
-    const failure = await download.failure();
-    expect(failure).toBe('canceled');
-    await page.close();
-  });
-
-  it('should not fail explicitly to cancel a download even if that is already finished', async ({browser, server, browserName, browserVersion}) => {
-    // The exact upstream change is in b449b5c, which still does not appear in the first few 91.* tags until 91.0.4437.0.
-    it.fixme(browserName === 'chromium' && Number(browserVersion.split('.')[0]) < 91, 'The upstream Browser.cancelDownload command is not available before Chrome 91');
-    it.fixme(browserName !== 'chromium', 'Download cancellation currently implemented for only Chromium');
-    const page = await browser.newPage({ acceptDownloads: true });
-    await page.setContent(`<a href="${server.PREFIX}/download">download</a>`);
-=======
   it('should download large binary.zip', async ({browser, server, browserName}, testInfo) => {
     const zipFile = testInfo.outputPath('binary.zip');
     const content = crypto.randomBytes(1 << 20);
@@ -476,19 +452,10 @@
     const page = await browser.newPage({ acceptDownloads: true });
     await page.goto(server.PREFIX + '/empty.html');
     await page.setContent(`<a href="${server.PREFIX}/binary.zip" download="binary.zip">download</a>`);
->>>>>>> 06a92684
-    const [ download ] = await Promise.all([
-      page.waitForEvent('download'),
-      page.click('a')
-    ]);
-<<<<<<< HEAD
-    const path = await download.path();
-    expect(fs.existsSync(path)).toBeTruthy();
-    expect(fs.readFileSync(path).toString()).toBe('Hello world');
-    await download.cancel();
-    const failure = await download.failure();
-    expect(failure).toBe(null);
-=======
+    const [ download ] = await Promise.all([
+      page.waitForEvent('download'),
+      page.click('a')
+    ]);
     const downloadPath = await download.path();
     const fileContent = fs.readFileSync(downloadPath);
     expect(fileContent.byteLength).toBe(content.byteLength);
@@ -503,7 +470,41 @@
     });
     expect(data.byteLength).toBe(content.byteLength);
     expect(data.equals(content)).toBe(true);
->>>>>>> 06a92684
+    await page.close();
+  });
+
+  it('should be able to cancel pending downloads', async ({browser, server, browserName, browserVersion}) => {
+    // The exact upstream change is in b449b5c, which still does not appear in the first few 91.* tags until 91.0.4437.0.
+    it.fixme(browserName === 'chromium' && Number(browserVersion.split('.')[0]) < 91, 'The upstream Browser.cancelDownload command is not available before Chrome 91');
+    it.fixme(browserName !== 'chromium', 'Download cancellation currently implemented for only Chromium');
+    const page = await browser.newPage({ acceptDownloads: true });
+    await page.setContent(`<a href="${server.PREFIX}/downloadWithDelay">download</a>`);
+    const [ download ] = await Promise.all([
+      page.waitForEvent('download'),
+      page.click('a')
+    ]);
+    await download.cancel();
+    const failure = await download.failure();
+    expect(failure).toBe('canceled');
+    await page.close();
+  });
+
+  it('should not fail explicitly to cancel a download even if that is already finished', async ({browser, server, browserName, browserVersion}) => {
+    // The exact upstream change is in b449b5c, which still does not appear in the first few 91.* tags until 91.0.4437.0.
+    it.fixme(browserName === 'chromium' && Number(browserVersion.split('.')[0]) < 91, 'The upstream Browser.cancelDownload command is not available before Chrome 91');
+    it.fixme(browserName !== 'chromium', 'Download cancellation currently implemented for only Chromium');
+    const page = await browser.newPage({ acceptDownloads: true });
+    await page.setContent(`<a href="${server.PREFIX}/download">download</a>`);
+    const [ download ] = await Promise.all([
+      page.waitForEvent('download'),
+      page.click('a')
+    ]);
+    const path = await download.path();
+    expect(fs.existsSync(path)).toBeTruthy();
+    expect(fs.readFileSync(path).toString()).toBe('Hello world');
+    await download.cancel();
+    const failure = await download.failure();
+    expect(failure).toBe(null);
     await page.close();
   });
 });