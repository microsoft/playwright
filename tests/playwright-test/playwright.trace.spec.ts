--- conflicted
+++ resolved
@@ -401,6 +401,7 @@
   expect(fs.existsSync(testInfo.outputPath('test-results', 'a-test-1', 'trace.zip'))).toBe(false);
 });
 
+for (const mode of ['off', 'retain-on-failure', 'on-first-retry', 'on-all-retries', 'on-first-failure']) {
 for (const mode of ['off', 'retain-on-failure', 'on-first-retry', 'on-all-retries', 'on-first-failure']) {
   test(`trace:${mode} should not create trace zip artifact if page test passed`, async ({ runInlineTest }) => {
     const result = await runInlineTest({
@@ -1034,7 +1035,68 @@
   ]);
 });
 
-<<<<<<< HEAD
+test('trace:on-first-failure should create trace if context is closed before failure in the test', async ({ runInlineTest }) => {
+  const result = await runInlineTest({
+    'playwright.config.ts': `
+      module.exports = { use: { trace: 'on-first-failure' } };
+    `,
+    'a.spec.ts': `
+      import { test, expect } from '@playwright/test';
+      test('passing test', async ({ page, context }) => {
+        await page.goto('about:blank');
+        await context.close();
+        expect(1).toBe(2);
+      });
+    `,
+  }, { trace: 'retain-on-failure' });
+  const tracePath = test.info().outputPath('test-results', 'a-passing-test', 'trace.zip');
+  const trace = await parseTrace(tracePath);
+  expect(trace.apiNames).toContain('page.goto');
+  expect(result.failed).toBe(1);
+});
+
+test('trace:on-first-failure should create trace if context is closed before failure in afterEach', async ({ runInlineTest }) => {
+  const result = await runInlineTest({
+    'playwright.config.ts': `
+      module.exports = { use: { trace: 'on-first-failure' } };
+    `,
+    'a.spec.ts': `
+      import { test, expect } from '@playwright/test';
+      test('passing test', async ({ page, context }) => {
+      });
+      test.afterEach(async ({ page, context }) => {
+        await page.goto('about:blank');
+        await context.close();
+        expect(1).toBe(2);
+      });
+    `,
+  }, { trace: 'retain-on-failure' });
+  const tracePath = test.info().outputPath('test-results', 'a-passing-test', 'trace.zip');
+  const trace = await parseTrace(tracePath);
+  expect(trace.apiNames).toContain('page.goto');
+  expect(result.failed).toBe(1);
+});
+
+test('trace:on-first-failure should create trace if request context is disposed before failure', async ({ runInlineTest, server }) => {
+  const result = await runInlineTest({
+    'playwright.config.ts': `
+      module.exports = { use: { trace: 'on-first-failure' } };
+    `,
+    'a.spec.ts': `
+      import { test, expect } from '@playwright/test';
+      test('passing test', async ({ request }) => {
+        expect(await request.get('${server.EMPTY_PAGE}')).toBeOK();
+        await request.dispose();
+        expect(1).toBe(2);
+      });
+    `,
+  }, { trace: 'retain-on-failure' });
+  const tracePath = test.info().outputPath('test-results', 'a-passing-test', 'trace.zip');
+  const trace = await parseTrace(tracePath);
+  expect(trace.apiNames).toContain('apiRequestContext.get');
+  expect(result.failed).toBe(1);
+});
+
 test('trace:on-first-failure should create trace but only on first failure', async ({ runInlineTest }) => {
   const result = await runInlineTest({
     'a.spec.ts': `
@@ -1061,28 +1123,13 @@
     'a.spec.ts': `
       import { test, expect } from '@playwright/test';
       test('fail', async ({ page, context }) => {
-=======
-test('trace:on-first-failure should create trace if context is closed before failure in the test', async ({ runInlineTest }) => {
-  const result = await runInlineTest({
-    'playwright.config.ts': `
-      module.exports = { use: { trace: 'on-first-failure' } };
-    `,
-    'a.spec.ts': `
-      import { test, expect } from '@playwright/test';
-      test('passing test', async ({ page, context }) => {
->>>>>>> b5ebdfc0
         await page.goto('about:blank');
         await context.close();
         expect(1).toBe(2);
       });
     `,
-<<<<<<< HEAD
   }, { trace: 'on-first-failure' });
   const tracePath = test.info().outputPath('test-results', 'a-fail', 'trace.zip');
-=======
-  }, { trace: 'retain-on-failure' });
-  const tracePath = test.info().outputPath('test-results', 'a-passing-test', 'trace.zip');
->>>>>>> b5ebdfc0
   const trace = await parseTrace(tracePath);
   expect(trace.apiNames).toContain('page.goto');
   expect(result.failed).toBe(1);
@@ -1090,18 +1137,9 @@
 
 test('trace:on-first-failure should create trace if context is closed before failure in afterEach', async ({ runInlineTest }) => {
   const result = await runInlineTest({
-<<<<<<< HEAD
     'a.spec.ts': `
       import { test, expect } from '@playwright/test';
       test('fail', async ({ page, context }) => {
-=======
-    'playwright.config.ts': `
-      module.exports = { use: { trace: 'on-first-failure' } };
-    `,
-    'a.spec.ts': `
-      import { test, expect } from '@playwright/test';
-      test('passing test', async ({ page, context }) => {
->>>>>>> b5ebdfc0
       });
       test.afterEach(async ({ page, context }) => {
         await page.goto('about:blank');
@@ -1109,13 +1147,8 @@
         expect(1).toBe(2);
       });
     `,
-<<<<<<< HEAD
   }, { trace: 'on-first-failure' });
   const tracePath = test.info().outputPath('test-results', 'a-fail', 'trace.zip');
-=======
-  }, { trace: 'retain-on-failure' });
-  const tracePath = test.info().outputPath('test-results', 'a-passing-test', 'trace.zip');
->>>>>>> b5ebdfc0
   const trace = await parseTrace(tracePath);
   expect(trace.apiNames).toContain('page.goto');
   expect(result.failed).toBe(1);
@@ -1123,30 +1156,16 @@
 
 test('trace:on-first-failure should create trace if request context is disposed before failure', async ({ runInlineTest, server }) => {
   const result = await runInlineTest({
-<<<<<<< HEAD
     'a.spec.ts': `
       import { test, expect } from '@playwright/test';
       test('fail', async ({ request }) => {
-=======
-    'playwright.config.ts': `
-      module.exports = { use: { trace: 'on-first-failure' } };
-    `,
-    'a.spec.ts': `
-      import { test, expect } from '@playwright/test';
-      test('passing test', async ({ request }) => {
->>>>>>> b5ebdfc0
         expect(await request.get('${server.EMPTY_PAGE}')).toBeOK();
         await request.dispose();
         expect(1).toBe(2);
       });
     `,
-<<<<<<< HEAD
   }, { trace: 'on-first-failure' });
   const tracePath = test.info().outputPath('test-results', 'a-fail', 'trace.zip');
-=======
-  }, { trace: 'retain-on-failure' });
-  const tracePath = test.info().outputPath('test-results', 'a-passing-test', 'trace.zip');
->>>>>>> b5ebdfc0
   const trace = await parseTrace(tracePath);
   expect(trace.apiNames).toContain('apiRequestContext.get');
   expect(result.failed).toBe(1);
