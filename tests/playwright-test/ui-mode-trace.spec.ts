/**
 * Copyright (c) Microsoft Corporation.
 *
 * Licensed under the Apache License, Version 2.0 (the "License");
 * you may not use this file except in compliance with the License.
 * You may obtain a copy of the License at
 *
 * http://www.apache.org/licenses/LICENSE-2.0
 *
 * Unless required by applicable law or agreed to in writing, software
 * distributed under the License is distributed on an "AS IS" BASIS,
 * WITHOUT WARRANTIES OR CONDITIONS OF ANY KIND, either express or implied.
 * See the License for the specific language governing permissions and
 * limitations under the License.
 */

import { createImage } from './playwright-test-fixtures';
import { test, expect, retries } from './ui-mode-fixtures';

test.describe.configure({ mode: 'parallel', retries });

test('should merge trace events', async ({ runUITest }) => {
  const { page } = await runUITest({
    'a.test.ts': `
      import { test, expect } from '@playwright/test';
      test('trace test', async ({ page }) => {
        await page.setContent('<button>Submit</button>');
        expect(1).toBe(1);
        await page.getByRole('button').click();
        expect(2).toBe(2);
      });
    `,
  });

  await page.getByText('trace test').dblclick();

  const listItem = page.getByTestId('actions-tree').getByRole('treeitem');
  await expect(
      listItem,
      'action list'
  ).toHaveText([
    /Before Hooks[\d.]+m?s/,
    /page.setContent[\d.]+m?s/,
    /expect.toBe[\d.]+m?s/,
    /locator.clickgetByRole\('button'\)[\d.]+m?s/,
    /expect.toBe[\d.]+m?s/,
    /After Hooks[\d.]+m?s/,
  ]);
});

test('should merge web assertion events', async ({  runUITest }, testInfo) => {
  const { page } = await runUITest({
    'a.test.ts': `
      import { test, expect } from '@playwright/test';
      test('trace test', async ({ page }) => {
        await page.setContent('<button>Submit</button>');
        await expect(page.locator('button')).toBeVisible();
      });
    `,
  });

  await page.getByText('trace test').dblclick();

  const listItem = page.getByTestId('actions-tree').getByRole('treeitem');
  await expect(
      listItem,
      'action list'
  ).toHaveText([
    /Before Hooks[\d.]+m?s/,
    /page.setContent[\d.]+m?s/,
    /expect.toBeVisiblelocator\('button'\)[\d.]+m?s/,
    /After Hooks[\d.]+m?s/,
  ]);
});

test('should merge screenshot assertions', async ({  runUITest }, testInfo) => {
  const { page } = await runUITest({
    'a.test.ts': `
      import { test, expect } from '@playwright/test';
      test('trace test', async ({ page }) => {
        await page.setContent('<button>Submit</button>');
        await expect(page.locator('button')).toHaveScreenshot();
      });
    `,
  });

  await page.getByText('trace test').dblclick();

  const listItem = page.getByTestId('actions-tree').getByRole('treeitem');
  await expect(
      listItem,
      'action list'
  ).toHaveText([
    /Before Hooks[\d.]+m?s/,
    /page.setContent[\d.]+m?s/,
    /expect.toHaveScreenshot[\d.]+m?s/,
    /attach "trace-test-1-expected.png/,
    /attach "trace-test-1-actual.png/,
    /After Hooks[\d.]+m?s/,
    /Worker Cleanup[\d.]+m?s/,
  ]);
});

test('should locate sync assertions in source', async ({ runUITest }) => {
  const { page } = await runUITest({
    'a.test.ts': `
      import { test, expect } from '@playwright/test';
      test('trace test', async ({}) => {
        expect(1).toBe(1);
      });
    `,
  });

  await page.getByText('trace test').dblclick();
  await page.getByText('expect.toBe').click();

  await expect(
      page.locator('.CodeMirror .source-line-running'),
      'check source tab',
  ).toHaveText('4        expect(1).toBe(1);');
});

test('should show snapshots for sync assertions', async ({ runUITest }) => {
  const { page } = await runUITest({
    'a.test.ts': `
      import { test, expect } from '@playwright/test';
      test('trace test', async ({ page }) => {
        await page.setContent('<button>Submit</button>');
        await page.getByRole('button').click();
        expect(1).toBe(1);
      });
    `,
  });

  await page.getByText('trace test').dblclick();

  const listItem = page.getByTestId('actions-tree').getByRole('treeitem');
  await expect(
      listItem,
      'action list'
  ).toHaveText([
    /Before Hooks[\d.]+m?s/,
    /page\.setContent[\d.]+m?s/,
    /locator\.clickgetByRole\('button'\)[\d.]+m?s/,
    /expect\.toBe[\d.]+m?s/,
    /After Hooks[\d.]+m?s/,
  ]);

  await expect(
      page.frameLocator('iframe.snapshot-visible[name=snapshot]').locator('button'),
      'verify snapshot'
  ).toHaveText('Submit');
});

test('should show image diff', async ({ runUITest }) => {
  const { page } = await runUITest({
    'playwright.config.js': `
      module.exports = {
        snapshotPathTemplate: '{arg}{ext}'
      };
    `,
    'snapshot.png': createImage(100, 100, 255, 0, 0),
    'a.test.ts': `
      import { test, expect } from '@playwright/test';
      test('vrt test', async ({ page }) => {
        await page.setViewportSize({ width: 100, height: 100 });
        await expect(page).toHaveScreenshot('snapshot.png', { timeout: 2000 });
      });
    `,
  });

  await page.getByText('vrt test').dblclick();
  await page.getByText(/Attachments/).click();
  await expect(page.getByText('Diff', { exact: true })).toBeVisible();
  await expect(page.getByText('Actual', { exact: true })).toBeVisible();
  await expect(page.getByText('Expected', { exact: true })).toBeVisible();
  await expect(page.getByTestId('test-result-image-mismatch').locator('img')).toBeVisible();
});

test('should show screenshot', async ({ runUITest }) => {
  const { page } = await runUITest({
    'playwright.config.js': `
      module.exports = {
        use: {
          screenshot: 'on',
          viewport: { width: 100, height: 100 }
        }
      };
    `,
    'a.test.ts': `
      import { test, expect } from '@playwright/test';
      test('vrt test', async ({ page }) => {
      });
    `,
  });

  await page.getByText('vrt test').dblclick();
  await page.getByText(/Attachments/).click();
  await expect(page.getByText('Screenshots', { exact: true })).toBeVisible();
  await expect(page.locator('.attachment-item img')).toHaveCount(1);
});

test('should not fail on internal page logs', async ({ runUITest, server }) => {
  const { page } = await runUITest({
    'a.test.ts': `
      import { test, expect } from '@playwright/test';
      test('pass', async ({ browser }, testInfo) => {
        const context = await browser.newContext({ storageState: { cookies: [], origins: [] } });
        const page = await context.newPage();
        await page.goto("${server.EMPTY_PAGE}");
        await page.context().storageState({ path: testInfo.outputPath('storage.json') });
      });
    `,
  });

  await page.getByText('pass').dblclick();
  const listItem = page.getByTestId('actions-tree').getByRole('treeitem');

  await expect(
      listItem,
      'action list'
  ).toHaveText([
    /Before Hooks[\d.]+m?s/,
    /browser.newContext[\d.]+m?s/,
    /browserContext.newPage[\d.]+m?s/,
    /page.goto/,
    /browserContext.storageState[\d.]+m?s/,
    /After Hooks/,
  ]);
});

test('should not show caught errors in the errors tab', async ({ runUITest }, testInfo) => {
  const { page } = await runUITest({
    'a.spec.ts': `
      import { test, expect } from '@playwright/test';
      test('pass', async ({ page }, testInfo) => {
        await page.setContent("<input id='checkbox' type='checkbox'></input>");
        await expect(page.locator('input')).toBeChecked({ timeout: 1 }).catch(() => {});
      });
    `,
  });

  await page.getByText('pass').dblclick();
  const listItem = page.getByTestId('actions-tree').getByRole('treeitem');

  await expect(
      listItem,
      'action list'
  ).toHaveText([
    /Before Hooks[\d.]+m?s/,
    /page.setContent/,
    /expect.toBeCheckedlocator.*[\d.]+m?s/,
    /After Hooks/,
  ]);

  await page.getByText('Source', { exact: true }).click();
  await expect(page.locator('.source-line-running')).toContainText('toBeChecked');
  await expect(page.locator('.CodeMirror-linewidget')).toHaveCount(0);

  await page.getByText('Errors', { exact: true }).click();
  await expect(page.locator('.tab-errors')).toHaveText('No errors');
});

test('should show errors with causes in the error tab', async ({ runUITest }) => {
  const { page } = await runUITest({
    'a.spec.ts': `
      import { test, expect } from '@playwright/test';
      test('pass', async ({ page }) => {
        try {
          try {
            const error = new Error('my-message');
            error.name = 'SpecialError';
            throw error;
          } catch (e) {
            try {
              throw new Error('inner-message', { cause: e });
            } catch (e) {
              throw new Error('outer-message', { cause: e });
            }
          }
        } catch (e) {
          throw new Error('wrapper-message', { cause: e });
        }
      });
    `,
  });

  await page.getByText('pass').dblclick();
  await page.getByText('Errors', { exact: true }).click();
  await expect(page.locator('.tab-errors')).toContainText(`Error: wrapper-message
[cause]: Error: outer-message
[cause]: Error: inner-message
[cause]: SpecialError: my-message`);
});

test('should reveal errors in the sourcetab', async ({ runUITest }) => {
  const { page } = await runUITest({
    'a.spec.ts': `
      import { test, expect } from '@playwright/test';
      test('pass', async ({ page }) => {
        throw new Error('Oh my');
      });
    `,
  });

  await page.getByText('pass').dblclick();
  const listItem = page.getByTestId('actions-tree').getByRole('treeitem');

  await expect(
      listItem,
      'action list'
  ).toContainText([
    /Before Hooks/,
    /After Hooks/,
  ]);

  await page.getByText('Errors', { exact: true }).click();
  await page.getByText('a.spec.ts:4', { exact: true }).click();
  await expect(page.locator('.source-line-running')).toContainText(`throw new Error('Oh my');`);
});

test('should show request source context id', async ({ runUITest, server }) => {
  const { page } = await runUITest({
    'a.spec.ts': `
      import { test, expect } from '@playwright/test';
      test('pass', async ({ page, context, request }) => {
        await page.goto('${server.EMPTY_PAGE}');
        const page2 = await context.newPage();
        await page2.goto('${server.EMPTY_PAGE}');
        await request.get('${server.EMPTY_PAGE}');
      });
    `,
  });

  await page.getByText('pass').dblclick();
  await page.getByText('Network', { exact: true }).click();
  await expect(page.locator('span').filter({ hasText: 'Source' })).toBeVisible();
  await expect(page.getByText('page#1')).toBeVisible();
  await expect(page.getByText('page#2')).toBeVisible();
  await expect(page.getByText('api#1')).toBeVisible();
});

<<<<<<< HEAD
test('should work behind proxy', { annotation: { type: 'issue', description: 'https://github.com/microsoft/playwright/issues/33705' } }, async ({ runUITest, proxyServer }, testInfo) => {
  const { page } = await runUITest({
    'a.test.ts': `
      import { test, expect } from '@playwright/test';
      test('trace test', async ({ page }) => {
        await page.setContent('<button>Submit</button>');
        await page.getByRole('button').click();
        expect(1).toBe(1);
      });
    `,
  });

  const origin = new URL(page.url());
  proxyServer.forwardTo(+origin.port, { prefix: '/subdir' });
  await page.goto(`${proxyServer.URL}/subdir${origin.pathname}?${origin.searchParams}`);

  await page.getByText('trace test').dblclick();

  await expect(page.getByTestId('actions-tree')).toMatchAriaSnapshot(`
    - tree:
      - treeitem /Before Hooks \\d+[hmsp]+/
      - treeitem /page\\.setContent \\d+[hmsp]+/
      - treeitem /locator\\.clickgetByRole\\('button'\\) \\d+[hmsp]+/
      - treeitem /expect\\.toBe \\d+[hmsp]+/ [selected]
      - treeitem /After Hooks \\d+[hmsp]+/
  `);

  await expect(
      page.frameLocator('iframe.snapshot-visible[name=snapshot]').locator('button'),
  ).toHaveText('Submit');
=======
test('should filter actions tab on double-click', async ({ runUITest, server }) => {
  const { page } = await runUITest({
    'a.spec.ts': `
      import { test, expect } from '@playwright/test';
      test('pass', async ({ page }) => {
        await page.goto('${server.EMPTY_PAGE}');
      });
    `,
  });

  await page.getByText('pass').dblclick();

  const actionsTree = page.getByTestId('actions-tree');
  await expect(actionsTree.getByRole('treeitem')).toHaveText([
    /Before Hooks/,
    /page.goto/,
    /After Hooks/,
  ]);
  await actionsTree.getByRole('treeitem', { name: 'page.goto' }).dblclick();
  await expect(actionsTree.getByRole('treeitem')).toHaveText([
    /page.goto/,
  ]);
>>>>>>> b5bd543c
});<|MERGE_RESOLUTION|>--- conflicted
+++ resolved
@@ -340,7 +340,6 @@
   await expect(page.getByText('api#1')).toBeVisible();
 });
 
-<<<<<<< HEAD
 test('should work behind proxy', { annotation: { type: 'issue', description: 'https://github.com/microsoft/playwright/issues/33705' } }, async ({ runUITest, proxyServer }, testInfo) => {
   const { page } = await runUITest({
     'a.test.ts': `
@@ -371,7 +370,8 @@
   await expect(
       page.frameLocator('iframe.snapshot-visible[name=snapshot]').locator('button'),
   ).toHaveText('Submit');
-=======
+});
+
 test('should filter actions tab on double-click', async ({ runUITest, server }) => {
   const { page } = await runUITest({
     'a.spec.ts': `
@@ -394,5 +394,4 @@
   await expect(actionsTree.getByRole('treeitem')).toHaveText([
     /page.goto/,
   ]);
->>>>>>> b5bd543c
 });