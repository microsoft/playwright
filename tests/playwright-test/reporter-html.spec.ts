--- conflicted
+++ resolved
@@ -2935,69 +2935,6 @@
       await expect(page.getByRole('button', { name: 'Copy prompt' })).toHaveCount(1);
     });
 
-<<<<<<< HEAD
-    test('should toggle code snippet visibility', async ({ runInlineTest, showReport, page }) => {
-      await runInlineTest({
-        'a.test.js': `
-            const { test, expect } = require('@playwright/test');
-
-            test('test with multiple steps and snippets', async ({ page }) => {
-              console.log('Test started'); // First snippet
-          
-              await test.step('Step 1: Navigate to example page', async () => {
-                await page.goto('https://example.com');
-                console.log('Navigated to example.com'); // Second snippet
-              });
-          
-              await test.step('Step 2: Check page title', async () => {
-                const title = await page.title();
-                console.log('Page title is:', title); // Third snippet
-                expect(title).toBe('Example Domain'); // Fourth snippet
-              });
-          
-              await test.step('Step 3: Find and click a link', async () => {
-                const link = page.locator('a');
-                await expect(link).toBeVisible();
-                console.log('Link is visible'); // Fifth snippet
-                await link.click();
-                console.log('Clicked the link'); // Sixth snippet
-              });
-          
-              console.log('Test finished'); // Seventh snippet
-            });
-          `,
-      }, { reporter: 'dot,html' }, { PLAYWRIGHT_HTML_OPEN: 'never' });
-
-
-      await showReport();
-
-      const testLink = page.locator('a[title*="test with multiple steps and snippets"]').nth(0);
-      await expect(testLink).toBeVisible();
-      await testLink.click();
-
-      await expect(page).toHaveURL(/#\?testId=/);
-      const toggleCheckbox = page.locator('#checkBoxSetting-Show\\ Snippets');
-      await expect(toggleCheckbox).toBeVisible();
-
-      const secondTreeItem = page.locator('.tree-item-title').nth(1);
-      await expect(secondTreeItem).toBeVisible();
-      await secondTreeItem.click();
-
-      const thirdTreeItem = page.locator('.tree-item-title').nth(2);
-      await expect(thirdTreeItem).toBeVisible();
-      await thirdTreeItem.click();
-
-      const codeSnippets = page.locator('[data-testid="test-snippet"]');
-      await expect(codeSnippets.first()).toBeVisible();
-
-      // click checkbox to hide snippets
-      await toggleCheckbox.click();
-      await expect(codeSnippets.first()).not.toBeVisible();
-
-      // click checkbox again to show code snippets
-      await toggleCheckbox.click();
-      await expect(codeSnippets.first()).toBeVisible();
-=======
     test('should include snapshot when page wasnt closed', async ({ runInlineTest, showReport, page }) => {
       const result = await runInlineTest({
         'example.spec.ts': `
@@ -3037,7 +2974,6 @@
       await expect(page.locator('body')).toMatchAriaSnapshot(`
         - treeitem "Click Click me"
       `);
->>>>>>> 926c0273
     });
   });
 }
