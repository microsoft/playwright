import { test, expect } from '@playwright/experimental-ct-vue'
import Button from './components/Button.vue'
import Counter from './components/Counter.vue'
import DefaultSlot from './components/DefaultSlot.vue'
import MultiRoot from './components/MultiRoot.vue'
import NamedSlots from './components/NamedSlots.vue'
import Component from './components/Component.vue'
import EmptyTemplate from './components/EmptyTemplate.vue'

test.use({ viewport: { width: 500, height: 500 } })

test('render props', async ({ mount }) => {
  const component = await mount(Button, {
    props: {
      title: 'Submit'
    }
  })
  await expect(component).toContainText('Submit')
})


test('renderer updates props without remounting', async ({ mount }) => {
  const component = await mount(Counter, {
<<<<<<< HEAD
    props: { count: 9001 }
  })
  await expect(component.locator('#props')).toContainText('9001')

  await component.rerender({
    props: { count: 1337 }
  })
  await expect(component).not.toContainText('9001')
  await expect(component.locator('#props')).toContainText('1337')

  await expect(component.locator('#remount-count')).toContainText('1')
})

test('renderer updates event listeners without remounting', async ({ mount }) => {
  const component = await mount(Counter)

  const messages = []
  await component.rerender({
    on: { 
      submit: count => messages.push(count)
    }
  })
  await component.click();
  expect(messages).toEqual(['hello'])
  
=======
    props: {
      count: 9001
    }
  });
  await expect(component.locator('#rerender-count')).toContainText('9001')

  await component.rerender({ props: { count: 1337 } })
  await expect(component.locator('#rerender-count')).toContainText('1337')

  await component.rerender({ props: { count: 42 } })
  await expect(component.locator('#rerender-count')).toContainText('42')

>>>>>>> 10d7c60a
  await expect(component.locator('#remount-count')).toContainText('1')
})

test('renderer updates slots without remounting', async ({ mount }) => {
  const component = await mount(Counter, {
    slots: { default: 'Default Slot' }
  })
  await expect(component).toContainText('Default Slot')

  await component.rerender({
    slots: { main: 'Test Slot' }
  })
  await expect(component).not.toContainText('Default Slot')
  await expect(component).toContainText('Test Slot')

  await expect(component.locator('#remount-count')).toContainText('1')
})

test('emit an submit event when the button is clicked', async ({ mount }) => {
  const messages = []
  const component = await mount(Button, {
    props: {
      title: 'Submit'
    },
    on: {
      submit: data => messages.push(data)
    }
  })
  await component.click()
  expect(messages).toEqual(['hello'])
})

test('render a default slot', async ({ mount }) => {
  const component = await mount(DefaultSlot, {
    slots: {
      default: 'Main Content'
    }
  })
  await expect(component).toContainText('Main Content')
})

test('render a component with multiple slots', async ({ mount }) => {
  const component = await mount(DefaultSlot, {
    slots: {
      default: ['one', 'two']
    }
  })
  await expect(component).toContainText('one')
  await expect(component).toContainText('two')
})

test('render a component with a named slot', async ({ mount }) => {
  const component = await mount(NamedSlots, {
    slots: {
      header: 'Header',
      main: 'Main Content',
      footer: 'Footer'
    }
  })
  await expect(component).toContainText('Header')
  await expect(component).toContainText('Main Content')
  await expect(component).toContainText('Footer')
})

test('render a component without options', async ({ mount }) => {
  const component = await mount(Component)
  await expect(component).toContainText('test')
})

test('run hooks', async ({ page, mount }) => {
  const messages = []
  page.on('console', m => messages.push(m.text()))
  await mount(Button, {
    props: {
      title: 'Submit'
    },
    hooksConfig: { route: 'A' }
  })
  expect(messages).toEqual(['Before mount: {\"route\":\"A\"}, app: true', 'After mount el: HTMLButtonElement'])
})

test('unmount a multi root component', async ({ mount, page }) => {
  const component = await mount(MultiRoot)

  await expect(page.locator('#root')).toContainText('root 1')
  await expect(page.locator('#root')).toContainText('root 2')

  await component.unmount()

  await expect(page.locator('#root')).not.toContainText('root 1')
  await expect(page.locator('#root')).not.toContainText('root 2')
});

test('get textContent of the empty template', async ({ mount }) => {
  const component = await mount(EmptyTemplate);
  expect(await component.allTextContents()).toEqual(['']);
  expect(await component.textContent()).toBe('');
  await expect(component).toHaveText('');
});<|MERGE_RESOLUTION|>--- conflicted
+++ resolved
@@ -21,7 +21,6 @@
 
 test('renderer updates props without remounting', async ({ mount }) => {
   const component = await mount(Counter, {
-<<<<<<< HEAD
     props: { count: 9001 }
   })
   await expect(component.locator('#props')).toContainText('9001')
@@ -47,20 +46,6 @@
   await component.click();
   expect(messages).toEqual(['hello'])
   
-=======
-    props: {
-      count: 9001
-    }
-  });
-  await expect(component.locator('#rerender-count')).toContainText('9001')
-
-  await component.rerender({ props: { count: 1337 } })
-  await expect(component.locator('#rerender-count')).toContainText('1337')
-
-  await component.rerender({ props: { count: 42 } })
-  await expect(component.locator('#rerender-count')).toContainText('42')
-
->>>>>>> 10d7c60a
   await expect(component.locator('#remount-count')).toContainText('1')
 })
 
