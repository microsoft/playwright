--- conflicted
+++ resolved
@@ -1,10 +1,7 @@
 import { test, expect } from '@playwright/experimental-ct-solid'
 import Button from './components/Button';
-<<<<<<< HEAD
 import DefaultChildren from './components/DefaultChildren';
-=======
 import MultiRoot from './components/MultiRoot';
->>>>>>> fea8772d
 
 test.use({ viewport: { width: 500, height: 500 } });
 
@@ -20,7 +17,6 @@
   }}></Button>)
   await component.click()
   expect(messages).toEqual(['hello'])
-<<<<<<< HEAD
 })
 
 test('default child should work', async ({ mount }) => {
@@ -29,8 +25,6 @@
   </DefaultChildren>)
   await expect(component).toContainText('Main Content')
 })
-=======
-});
 
 test('should unmount', async ({ page, mount }) => {
   const component = await mount(<Button title="Submit" />)
@@ -46,5 +40,4 @@
   await component.unmount()
   await expect(page.locator('#root')).not.toContainText('root 1')
   await expect(page.locator('#root')).not.toContainText('root 2')
-});
->>>>>>> fea8772d
+});