--- conflicted
+++ resolved
@@ -15,19 +15,11 @@
 test('renderer and keep the component instance intact', async ({ mount }) => {
   const component = await mount(<Counter count={9001} />)
   await expect(component.locator('#rerender-count')).toContainText('9001')
-<<<<<<< HEAD
   
   await component.rerender(<Counter count={1337} />)
   await expect(component.locator('#rerender-count')).toContainText('1337')
   
   await component.rerender(<Counter count={42} />)
-=======
-
-  await component.rerender({ props: { count: 1337 } })
-  await expect(component.locator('#rerender-count')).toContainText('1337')
-
-  await component.rerender({ props: { count: 42 } })
->>>>>>> 10d7c60a
   await expect(component.locator('#rerender-count')).toContainText('42')
 
   await expect(component.locator('#remount-count')).toContainText('1')
