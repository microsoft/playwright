/**
 * Copyright (c) Microsoft Corporation.
 *
 * Licensed under the Apache License, Version 2.0 (the "License");
 * you may not use this file except in compliance with the License.
 * You may obtain a copy of the License at
 *
 * http://www.apache.org/licenses/LICENSE-2.0
 *
 * Unless required by applicable law or agreed to in writing, software
 * distributed under the License is distributed on an "AS IS" BASIS,
 * WITHOUT WARRANTIES OR CONDITIONS OF ANY KIND, either express or implied.
 * See the License for the specific language governing permissions and
 * limitations under the License.
 */

// DO NOT TOUCH THIS LINE
// It is used in the tracing.group test.

import type { TraceViewerFixtures } from '../config/traceViewerFixtures';
import { traceViewerFixtures } from '../config/traceViewerFixtures';
import fs from 'fs';
import path from 'path';
import { pathToFileURL } from 'url';
import { expect, playwrightTest } from '../config/browserTest';
import type { FrameLocator } from '@playwright/test';
import { rafraf, roundBox } from 'tests/page/pageTest';

const test = playwrightTest.extend<TraceViewerFixtures>(traceViewerFixtures);

test.skip(({ trace }) => trace === 'on');
test.skip(({ mode }) => mode.startsWith('service'));
test.slow();

let traceFile: string;

test.beforeAll(async function recordTrace({ browser, browserName, browserType, server }, workerInfo) {
  const context = await browser.newContext({
    baseURL: 'https://example.com',
  });
  await context.tracing.start({ name: 'test', screenshots: true, snapshots: true, sources: true });
  const page = await context.newPage();
  await page.goto(`data:text/html,<!DOCTYPE html><html>Hello world</html>`);
  await page.setContent('<!DOCTYPE html><button>Click</button>');
  await expect(page.locator('button')).toHaveText('Click');
  await expect(page.getByTestId('amazing-btn')).toBeHidden();
  await expect(page.getByTestId(/amazing-btn-regex/)).toBeHidden();
  await page.evaluate(({ a }) => {
    console.log('Info');
    console.warn('Warning');
    console.error('Error');
    return new Promise(f => {
      // Generate exception.
      window.builtins.setTimeout(() => {
        // And then resolve.
        window.builtins.setTimeout(() => f('return ' + a), 0);
        throw new Error('Unhandled exception');
      }, 0);
    });
  }, { a: 'paramA', b: 4 });

  await page.evaluate(() => 1 + 1, null);

  async function doClick() {
    await page.getByText('Click').click();
  }
  await doClick();

  await Promise.all([
    page.waitForNavigation(),
    page.waitForResponse(server.PREFIX + '/frames/frame.html'),
    page.waitForTimeout(200).then(() => page.goto(server.PREFIX + '/frames/frame.html'))
  ]);
  await page.setViewportSize({ width: 500, height: 600 });

  // Go through instrumentation to exercise reentrant stack traces.
  const csi = {
    runBeforeCloseBrowserContext: async () => {
      await page.hover('body');
      await page.close();
      traceFile = path.join(workerInfo.project.outputDir, String(workerInfo.workerIndex), browserName, 'trace.zip');
      await context.tracing.stop({ path: traceFile });
    }
  };
  (browserType as any)._instrumentation.addListener(csi);
  await context.close();
  (browserType as any)._instrumentation.removeListener(csi);
});

test('should show empty trace viewer', async ({ showTraceViewer }, testInfo) => {
  const traceViewer = await showTraceViewer([testInfo.outputPath()]);
  await expect(traceViewer.page).toHaveTitle('Playwright Trace Viewer');
});

test('should open two trace viewers', async ({ showTraceViewer }, testInfo) => {
  const port = testInfo.workerIndex + 48321;
  const traceViewer1 = await showTraceViewer([testInfo.outputPath()], { host: 'localhost', port });
  await expect(traceViewer1.page).toHaveTitle('Playwright Trace Viewer');
  const traceViewer2 = await showTraceViewer([testInfo.outputPath()], { host: 'localhost', port });
  await expect(traceViewer2.page).toHaveTitle('Playwright Trace Viewer');
});

test('should open trace viewer on specific host', async ({ showTraceViewer }, testInfo) => {
  const traceViewer = await showTraceViewer([testInfo.outputPath()], { host: '127.0.0.1' });
  await expect(traceViewer.page).toHaveTitle('Playwright Trace Viewer');
  await expect(traceViewer.page).toHaveURL(/127.0.0.1/);
});

test('should show tracing.group in the action list with location', async ({ runAndTrace, page, context }) => {
  const traceViewer = await test.step('create trace with groups', async () => {
    await page.context().tracing.group('ignored group');
    return await runAndTrace(async () => {
      await context.tracing.group('outer group');
      await page.goto(`data:text/html,<!DOCTYPE html><body><div>Hello world</div></body>`);
      await context.tracing.group('inner group 1', { location: { file: __filename, line: 17, column: 1 } });
      await page.locator('body').click();
      await context.tracing.groupEnd();
      await context.tracing.group('inner group 2');
      await expect(page.getByText('Hello')).toBeVisible();
      await context.tracing.groupEnd();
      await context.tracing.groupEnd();
    });
  });

  await expect(traceViewer.actionTitles).toHaveText([
    /outer group/,
    /Navigate/,
    /inner group 1/,
    /inner group 2/,
    /toBeVisible/,
  ]);

  await traceViewer.selectAction('inner group 1');
  await traceViewer.expandAction('inner group 1');
  await expect(traceViewer.actionTitles).toHaveText([
    /outer group/,
    /Navigate/,
    /inner group 1/,
    /Click.*locator/,
    /inner group 2/,
  ]);
  await traceViewer.showSourceTab();
  await expect(traceViewer.sourceCodeTab.locator('.source-line-running')).toHaveText(/DO NOT TOUCH THIS LINE/);

  await traceViewer.selectAction('inner group 2');
  await expect(traceViewer.sourceCodeTab.locator('.source-line-running')).toContainText("await context.tracing.group('inner group 2');");
});

test('should open simple trace viewer', async ({ showTraceViewer }) => {
  const traceViewer = await showTraceViewer([traceFile]);
  await expect(traceViewer.actionTitles).toHaveText([
    /Create page/,
    /Navigate to "data:"/,
    /Set content/,
    /toHaveText.*locator/,
    /toBeHidden.*getByTestId/,
    /toBeHidden.*getByTestId/,
    /Evaluate/,
    /Evaluate/,
    /Click/,
    /Wait for navigation/,
    /Wait for event "response"/,
    /Wait for timeout/,
    /Navigate to "\/frames\/frame.html"/,
    /Set viewport size/,
  ]);
});

test('should show action context on locators and other common actions', async ({
  runAndTrace,
  page,
}) => {
  const traceViewer = await runAndTrace(async () => {
    await page.setContent('<input type="text" />');
    await page.locator('input').click({ button: 'right' });
    await page.getByRole('textbox').click();
    await expect(page.locator('input')).toHaveText('');
    await page.locator('input').press('Enter');
    await page.keyboard.type(
        'Hello world this is a very long string what happens when it overflows?',
    );
    await page.keyboard.press('Control+c');
    await page.keyboard.down('Shift');
    await page.keyboard.insertText('Hello world');
    await page.keyboard.up('Shift');
    await page.mouse.move(0, 0);
    await page.mouse.down();
    await page.mouse.move(100, 200);
    await page.mouse.wheel(5, 7);
    await page.mouse.up();
    await page.clock.fastForward(1000);
    await page.clock.fastForward('30:00');
    await page.clock.pauseAt(new Date('2020-02-02T00:00:00Z'));
    await page.clock.runFor(10);
    await page.clock.setFixedTime(new Date('2020-02-02T00:00:00Z'));
    await page.clock.setSystemTime(new Date('2020-02-02T00:00:00Z'));
  });

  await expect(traceViewer.actionTitles).toHaveText([
    /Set content/,
    /Click.*locator\('input'\)/,
    /Click.*getByRole\('textbox'\)/,
    /toHaveText.*locator\('input'\)/,
    /Press "Enter".*locator\('input'\)/,
    /Type "Hello world.*/,
    /Press "Control\+c"/,
    /Key down "Shift"/,
    /Insert "Hello world"/,
    /Key up "Shift"/,
    /Mouse move/,
    /Mouse down/,
    /Mouse move/,
    /Mouse wheel/,
    /Mouse up/,
    /Fast forward clock "1000"/,
    /Fast forward clock "30:00"/,
    /Pause clock ".*:00.*"/,
    /Run clock/,
    /Set fixed time ".*:00.*"/,
    /Set system time ".*:00.*"/,
  ]);
});

test('should complain about newer version of trace in old viewer', async ({ showTraceViewer, asset }, testInfo) => {
  const traceViewer = await showTraceViewer([asset('trace-from-the-future.zip')]);
  await expect(traceViewer.page.getByText('The trace was created by a newer version of Playwright and is not supported by this version of the viewer.')).toBeVisible();
});

test('should properly synchronize local and remote time', async ({ showTraceViewer, asset }, testInfo) => {
  const traceViewer = await showTraceViewer([asset('trace-remote-time-diff.zip')]);
  // The total duration should be sub 10s, rather than 16h.
  await expect.poll(async () =>
    parseInt(await traceViewer.page.locator('.timeline-time').last().innerText(), 10)
  ).toBeLessThan(10);
});

test('should contain action info', async ({ showTraceViewer }) => {
  const traceViewer = await showTraceViewer([traceFile]);
  await traceViewer.selectAction('Click');
  await traceViewer.page.getByText('Log', { exact: true }).click();
  await expect(traceViewer.logLines).toContainText([
    /\d+m?sattempting click action/,
    /\d+m?s  click action done/,
  ]);
});

test('should render network bars', async ({ page, runAndTrace, server }) => {
  const traceViewer = await runAndTrace(async () => {
    await page.goto(server.EMPTY_PAGE);
  });
  await expect(traceViewer.page.locator('.timeline-bar.network')).toHaveCount(1);
});

test('should render console', async ({ showTraceViewer, browserName }) => {
  const traceViewer = await showTraceViewer([traceFile]);
  await traceViewer.showConsoleTab();

  await expect(traceViewer.consoleLineMessages.nth(0)).toHaveText('Info');
  await expect(traceViewer.consoleLineMessages.nth(1)).toHaveText('Warning');
  await expect(traceViewer.consoleLineMessages.nth(2)).toHaveText('Error');
  await expect(traceViewer.consoleLineMessages.nth(3)).toHaveText('Unhandled exception');
  // Browsers can insert more messages between these two.
  await expect(traceViewer.consoleLineMessages.filter({ hasText: 'Cheers!' })).toBeVisible();

  const icons = traceViewer.consoleLines.locator('.codicon');
  await expect.soft(icons.nth(0)).toHaveClass('codicon codicon-browser status-none');
  await expect.soft(icons.nth(1)).toHaveClass('codicon codicon-browser status-warning');
  await expect.soft(icons.nth(2)).toHaveClass('codicon codicon-browser status-error');
  await expect.soft(icons.nth(3)).toHaveClass('codicon codicon-browser status-error');
  // Browsers can insert more messages between these two.
  await expect.soft(traceViewer.consoleLines.filter({ hasText: 'Cheers!' }).locator('.codicon')).toHaveClass('codicon codicon-browser status-none');
  await expect(traceViewer.consoleStacks.first()).toContainText('Error: Unhandled exception');

  await traceViewer.selectAction('Evaluate');

  const listViews = traceViewer.page.locator('.console-tab').locator('.list-view-entry');
  await expect(listViews.nth(0)).toHaveClass('list-view-entry');
  await expect(listViews.nth(1)).toHaveClass('list-view-entry warning');
  await expect(listViews.nth(2)).toHaveClass('list-view-entry error');
  await expect(listViews.nth(3)).toHaveClass('list-view-entry error');
  // Browsers can insert more messages between these two.
  await expect(listViews.filter({ hasText: 'Cheers!' })).toHaveClass('list-view-entry');
});

test('should open console errors on click', async ({ showTraceViewer, browserName }) => {
  const traceViewer = await showTraceViewer([traceFile]);
  expect(await traceViewer.actionIconsText('Evaluate')).toEqual(['2', '1']);
  expect(await traceViewer.page.isHidden('.console-tab')).toBeTruthy();
  await (await traceViewer.actionIcons('Evaluate')).click();
  expect(await traceViewer.page.waitForSelector('.console-tab')).toBeTruthy();
});

test('should show params and return value', async ({ showTraceViewer }) => {
  const traceViewer = await showTraceViewer([traceFile]);
  await traceViewer.selectAction('Evaluate');
  await expect(traceViewer.callLines).toHaveText([
    '',
    /start:[\d\.]+m?s/,
    /duration:[\d]+ms/,
    /expression:"\({↵    a↵  }\) => {↵    console\.log\(\'Info\'\);↵    console\.warn\(\'Warning\'\);↵    console/,
    'isFunction:true',
    'arg:{"a":"paramA","b":4}',
    'value:"return paramA"'
  ]);

  await traceViewer.selectAction(`locator('button')`);
  await expect(traceViewer.callLines).toContainText([
    /toHaveText/,
    /start:[\d\.]+m?s/,
    /duration:[\d]+ms/,
    /locator:locator\('button'\)/,
    /expression:"to.have.text"/,
    /timeout:10000/,
    /matches:true/,
    /received:"Click"/,
  ]);
});

test('should show null as a param', async ({ showTraceViewer, browserName }) => {
  const traceViewer = await showTraceViewer([traceFile]);
  await traceViewer.selectAction('Evaluate', 1);
  await expect(traceViewer.callLines).toHaveText([
    '',
    /start:[\d\.]+m?s/,
    /duration:[\d]+ms/,
    'expression:"() => 1 + 1"',
    'isFunction:true',
    'arg:null',
    'value:2'
  ]);
});

test('should have correct snapshot size', async ({ showTraceViewer }, testInfo) => {
  const traceViewer = await showTraceViewer([traceFile]);
  await traceViewer.selectAction('SET VIEWPORT');
  await traceViewer.selectSnapshot('Before');
  await expect(traceViewer.snapshotContainer).toHaveCSS('width', '1280px');
  await expect(traceViewer.snapshotContainer).toHaveCSS('height', '720px');
  await traceViewer.selectSnapshot('After');
  await expect(traceViewer.snapshotContainer).toHaveCSS('width', '500px');
  await expect(traceViewer.snapshotContainer).toHaveCSS('height', '600px');
});

test('should have correct stack trace', async ({ showTraceViewer }) => {
  const traceViewer = await showTraceViewer([traceFile]);

  await traceViewer.selectAction('Click');
  await traceViewer.showSourceTab();
  await expect(traceViewer.stackFrames).toContainText([
    /doClick\s+trace-viewer.spec.ts\s+:\d+/,
    /recordTrace\s+trace-viewer.spec.ts\s+:\d+/,
  ], { useInnerText: true });
});

test('should have network requests', async ({ showTraceViewer }) => {
  const traceViewer = await showTraceViewer([traceFile]);
  await traceViewer.selectAction('Navigate');
  await traceViewer.showNetworkTab();
  await expect(traceViewer.networkRequests).toContainText([/frame.htmlGET200text\/html/]);
  await expect(traceViewer.networkRequests).toContainText([/style.cssGET200text\/css/]);
  await expect(traceViewer.networkRequests).toContainText([/404GET404text\/plain/]);
  await expect(traceViewer.networkRequests).toContainText([/script.jsGET200application\/javascript/]);
  await expect(traceViewer.networkRequests.filter({ hasText: '404GET404text' })).toHaveCSS('background-color', 'rgb(242, 222, 222)');
});

test('should filter network requests by resource type', async ({ page, runAndTrace, server }) => {
  const traceViewer = await runAndTrace(async () => {
    server.setRoute('/api/endpoint', (_, res) => res.setHeader('Content-Type', 'application/json').end());
    await page.goto(`${server.PREFIX}/network-tab/network.html`);
    await page.evaluate(() => (window as any).donePromise);
  });
  await traceViewer.selectAction('Navigate');
  await traceViewer.showNetworkTab();

  await traceViewer.page.getByText('JS', { exact: true }).click();
  await expect(traceViewer.networkRequests).toHaveCount(1);
  await expect(traceViewer.networkRequests.getByText('script.js')).toBeVisible();

  await traceViewer.page.getByText('CSS', { exact: true }).click();
  await expect(traceViewer.networkRequests).toHaveCount(1);
  await expect(traceViewer.networkRequests.getByText('style.css')).toBeVisible();

  await traceViewer.page.getByText('Image', { exact: true }).click();
  await expect(traceViewer.networkRequests).toHaveCount(1);
  await expect(traceViewer.networkRequests.getByText('image.png')).toBeVisible();

  await traceViewer.page.getByText('Fetch', { exact: true }).click();
  await expect(traceViewer.networkRequests).toHaveCount(1);
  await expect(traceViewer.networkRequests.getByText('endpoint')).toBeVisible();

  await traceViewer.page.getByText('HTML', { exact: true }).click();
  await expect(traceViewer.networkRequests).toHaveCount(1);
  await expect(traceViewer.networkRequests.getByText('network.html')).toBeVisible();

  await traceViewer.page.getByText('Font', { exact: true }).click();
  await expect(traceViewer.networkRequests).toHaveCount(1);
  await expect(traceViewer.networkRequests.getByText('font.woff2')).toBeVisible();
});

test('should show font preview', async ({ page, runAndTrace, server }) => {
  const traceViewer = await runAndTrace(async () => {
    await page.goto(`${server.PREFIX}/network-tab/network.html`);
    await page.evaluate(() => (window as any).donePromise);
  });
  await traceViewer.selectAction('Navigate');
  await traceViewer.showNetworkTab();

  await traceViewer.page.getByText('Font', { exact: true }).click();
  await expect(traceViewer.networkRequests).toHaveCount(1);
  await traceViewer.networkRequests.getByText('font.woff2').click();
  await traceViewer.page.getByTestId('network-request-details').getByTitle('Body').click();
  await expect(traceViewer.page.locator('.network-request-details-tab')).toContainText('ABCDEF');
});

test('should filter network requests by url', async ({ page, runAndTrace, server }) => {
  const traceViewer = await runAndTrace(async () => {
    await page.goto(`${server.PREFIX}/network-tab/network.html`);
    await page.evaluate(() => (window as any).donePromise);
  });
  await traceViewer.selectAction('Navigate');
  await traceViewer.showNetworkTab();

  await traceViewer.page.getByPlaceholder('Filter network').fill('script.');
  await expect(traceViewer.networkRequests).toHaveCount(1);
  await expect(traceViewer.networkRequests.getByText('script.js')).toBeVisible();

  await traceViewer.page.getByPlaceholder('Filter network').fill('png');
  await expect(traceViewer.networkRequests).toHaveCount(1);
  await expect(traceViewer.networkRequests.getByText('image.png')).toBeVisible();

  await traceViewer.page.getByPlaceholder('Filter network').fill('api/');
  await expect(traceViewer.networkRequests).toHaveCount(1);
  await expect(traceViewer.networkRequests.getByText('endpoint')).toBeVisible();

  await traceViewer.page.getByPlaceholder('Filter network').fill('End');
  await expect(traceViewer.networkRequests).toHaveCount(1);
  await expect(traceViewer.networkRequests.getByText('endpoint')).toBeVisible();

  await traceViewer.page.getByPlaceholder('Filter network').fill('FON');
  await expect(traceViewer.networkRequests).toHaveCount(1);
  await expect(traceViewer.networkRequests.getByText('font.woff2')).toBeVisible();
});

test('should have network request overrides', async ({ page, server, runAndTrace }) => {
  const traceViewer = await runAndTrace(async () => {
    await page.route('**/style.css', route => route.abort());
    await page.goto(server.PREFIX + '/frames/frame.html');
  });
  await traceViewer.selectAction('Navigate');
  await traceViewer.showNetworkTab();
  await expect(traceViewer.networkRequests).toContainText([/frame.htmlGET200text\/html/]);
  await expect(traceViewer.networkRequests).toContainText([/style.cssGETx-unknown.*aborted/]);
  await expect(traceViewer.networkRequests).not.toContainText([/continued/]);
});

test('should have network request overrides 2', async ({ page, server, runAndTrace }) => {
  const traceViewer = await runAndTrace(async () => {
    await page.route('**/script.js', route => route.continue());
    await page.goto(server.PREFIX + '/frames/frame.html');
  });
  await traceViewer.selectAction('Navigate');
  await traceViewer.showNetworkTab();
  await expect.soft(traceViewer.networkRequests).toContainText([/frame.htmlGET200text\/html.*/]);
  await expect.soft(traceViewer.networkRequests).toContainText([/script.jsGET200application\/javascript.*continued/]);
});

test('should show snapshot URL', async ({ page, runAndTrace, server }) => {
  const traceViewer = await runAndTrace(async () => {
    await page.goto(server.EMPTY_PAGE);
    await page.evaluate('2+2');
  });
  await traceViewer.snapshotFrame('Evaluate');
  const browserFrameAddressBarLocator = traceViewer.page.locator('.browser-frame-address-bar');
  await expect(browserFrameAddressBarLocator).toHaveText(server.EMPTY_PAGE);
  const copySelectorLocator = browserFrameAddressBarLocator.getByRole('button', { name: 'Copy' });
  await expect(copySelectorLocator).toBeHidden();
  await browserFrameAddressBarLocator.hover();
  await expect(copySelectorLocator).toBeVisible();
  await traceViewer.page.context().grantPermissions(['clipboard-read', 'clipboard-write']);
  await copySelectorLocator.click();
  expect(await traceViewer.page.evaluate(() => navigator.clipboard.readText())).toBe(server.EMPTY_PAGE);
});

test('should popup snapshot', async ({ page, runAndTrace, server }) => {
  const traceViewer = await runAndTrace(async () => {
    await page.goto(server.EMPTY_PAGE);
    await page.setContent('hello äöü 🙂');
  });
  await traceViewer.snapshotFrame('Set content');
  const popupPromise = traceViewer.page.context().waitForEvent('page');
  await traceViewer.page.getByTitle('Open snapshot in a new tab').click();
  const popup = await popupPromise;
  await expect(popup.getByText('hello äöü 🙂')).toBeVisible();
});

test('should capture iframe with sandbox attribute', async ({ page, server, runAndTrace }) => {
  await page.route('**/empty.html', route => {
    void route.fulfill({
      body: '<iframe src="iframe.html" sandBOX="allow-scripts"></iframe>',
      contentType: 'text/html'
    }).catch(() => {});
  });
  await page.route('**/iframe.html', route => {
    void route.fulfill({
      body: '<html><button>Hello iframe</button></html>',
      contentType: 'text/html'
    }).catch(() => {});
  });

  const traceViewer = await runAndTrace(async () => {
    await page.goto(server.EMPTY_PAGE);
    if (page.frames().length < 2)
      await page.waitForEvent('frameattached');
    await page.frames()[1].waitForSelector('button');
    // Force snapshot.
    await page.evaluate('2+2');
  });

  // Render snapshot, check expectations.
  const snapshotFrame = await traceViewer.snapshotFrame('Evaluate', 0, true);
  const button = snapshotFrame.frameLocator('iframe').locator('button');
  expect(await button.textContent()).toBe('Hello iframe');
});

test('should capture data-url svg iframe', async ({ page, server, runAndTrace }) => {
  await page.route('**/empty.html', route => {
    void route.fulfill({
      body: `<iframe src="data:image/svg+xml;charset=UTF-8,%3csvg xmlns='http://www.w3.org/2000/svg' height='24px' viewBox='0 0 24 24' width='24px' fill='%23000000'%3e%3cpath d='M0 0h24v24H0z' fill='none'/%3e%3cpath d='M16.5 3c-1.74 0-3.41.81-4.5 2.09C10.91 3.81 9.24 3 7.5 3 4.42 3 2 5.42 2 8.5c0 3.78 3.4 6.86 8.55 11.54L12 21.35l1.45-1.32C18.6 15.36 22 12.28 22 8.5 22 5.42 19.58 3 16.5 3zm-4.4 15.55l-.1.1-.1-.1C7.14 14.24 4 11.39 4 8.5 4 6.5 5.5 5 7.5 5c1.54 0 3.04.99 3.57 2.36h1.87C13.46 5.99 14.96 5 16.5 5c2 0 3.5 1.5 3.5 3.5 0 2.89-3.14 5.74-7.9 10.05z'/%3e%3c/svg%3e"></iframe>`,
      contentType: 'text/html'
    }).catch(() => {});
  });

  const traceViewer = await runAndTrace(async () => {
    await page.goto(server.EMPTY_PAGE);
    if (page.frames().length < 2)
      await page.waitForEvent('frameattached');
    await page.frames()[1].waitForSelector('svg');
    // Force snapshot.
    await page.evaluate('2+2');
  });

  // Render snapshot, check expectations.
  const snapshotFrame = await traceViewer.snapshotFrame('Evaluate', 0, true);
  await expect(snapshotFrame.frameLocator('iframe').locator('> body > svg')).toBeVisible();
  const content = await snapshotFrame.frameLocator('iframe').locator(':root').innerHTML();
  expect(content).toContain(`d="M16.5 3c-1.74 0-3.41.81-4.5 2.09C10.91 3.81 9.24 3 7.5 3 4.42 3 2 5.42 2 8.5c0 3.78 3.4 6.86 8.55 11.54L12 21.35l1.45-1.32C18.6 15.36 22 12.28 22 8.5 22 5.42 19.58 3 16.5 3zm-4.4 15.55l-.1.1-.1-.1C7.14 14.24 4 11.39 4 8.5 4 6.5 5.5 5 7.5 5c1.54 0 3.04.99 3.57 2.36h1.87C13.46 5.99 14.96 5 16.5 5c2 0 3.5 1.5 3.5 3.5 0 2.89-3.14 5.74-7.9 10.05z"`);
});

test('should contain adopted style sheets', async ({ page, runAndTrace, browserName }) => {
  const traceViewer = await runAndTrace(async () => {
    await page.setContent('<button>Hello</button>');
    await page.evaluate(() => {
      const sheet = new CSSStyleSheet();
      sheet.addRule('button', 'color: red');
      document.adoptedStyleSheets = [sheet];

      const sheet2 = new CSSStyleSheet();
      sheet2.addRule(':host', 'color: blue');

      for (const element of [document.createElement('div'), document.createElement('span')]) {
        const root = element.attachShadow({
          mode: 'open'
        });
        root.append('foo');
        root.adoptedStyleSheets = [sheet2];
        document.body.appendChild(element);
      }
    });
  });

  const frame = await traceViewer.snapshotFrame('Evaluate');
  await expect(frame.locator('button')).toHaveCSS('color', 'rgb(255, 0, 0)');
  await expect(frame.locator('div')).toHaveCSS('color', 'rgb(0, 0, 255)');
  await expect(frame.locator('span')).toHaveCSS('color', 'rgb(0, 0, 255)');
});

test('should work with adopted style sheets and replace/replaceSync', async ({ page, runAndTrace, browserName }) => {
  const traceViewer = await runAndTrace(async () => {
    await page.setContent('<button>Hello</button>');
    await page.evaluate(() => {
      const sheet = new CSSStyleSheet();
      sheet.addRule('button', 'color: red');
      document.adoptedStyleSheets = [sheet];
    });
    await page.evaluate(() => {
      const [sheet] = document.adoptedStyleSheets;
      sheet.replaceSync(`button { color: blue }`);
    });
    await page.evaluate(async () => {
      const [sheet] = document.adoptedStyleSheets;
      await sheet.replace(`button { color: #0F0 }`);
    });
  });

  {
    const frame = await traceViewer.snapshotFrame('Evaluate', 0);
    await expect(frame.locator('button')).toHaveCSS('color', 'rgb(255, 0, 0)');
  }
  {
    const frame = await traceViewer.snapshotFrame('Evaluate', 1);
    await expect(frame.locator('button')).toHaveCSS('color', 'rgb(0, 0, 255)');
  }
  {
    const frame = await traceViewer.snapshotFrame('Evaluate', 2);
    await expect(frame.locator('button')).toHaveCSS('color', 'rgb(0, 255, 0)');
  }
});

test('should work with adopted style sheets and all: unset', async ({ page, runAndTrace, browserName }) => {
  test.info().annotations.push({ type: 'issue', description: 'https://github.com/microsoft/playwright/issues/31500' });
  test.fixme(browserName === 'chromium', 'https://issues.chromium.org/u/1/issues/41416124');

  const traceViewer = await runAndTrace(async () => {
    await page.setContent('<button>Hello</button>');
    await page.evaluate(() => {
      const stylesheet = new CSSStyleSheet();
      // 'all: unset' is the problem here.
      stylesheet.replaceSync('button { all: unset; border-radius: 24px; background-color: deepskyblue; color: black; padding: 5px }');
      document.adoptedStyleSheets = [stylesheet];
    });
    await page.getByRole('button').click();
  });
  {
    const frame = await traceViewer.snapshotFrame('Evaluate', 0);
    await expect(frame.locator('button')).toHaveCSS('border-radius', '24px');
    await expect(frame.locator('button')).toHaveCSS('background-color', 'rgb(0, 191, 255)');
    await expect(frame.locator('button')).toHaveCSS('color', 'rgb(0, 0, 0)');
    await expect(frame.locator('button')).toHaveCSS('padding', '5px');
  }
});

test('should work with nesting CSS selectors', async ({ page, runAndTrace }) => {
  test.info().annotations.push({ type: 'issue', description: 'https://github.com/microsoft/playwright/issues/31607' });

  const traceViewer = await runAndTrace(async () => {
    await page.setContent(`
      <span class="foo" data-testid="green-element">Hi</span>
      <span class="foo bar" data-testid="red-element">Hello</span>
      <style>
        .foo {
          color: green;

          &.bar {
            color: red;
          }
        }
      </style>
      `);
    await page.evaluate(() => { });
  });
  {
    const frame = await traceViewer.snapshotFrame('Evaluate', 0);
    await expect(frame.getByTestId('green-element')).toHaveCSS('color', /* green */'rgb(0, 128, 0)');
    await expect(frame.getByTestId('red-element')).toHaveCSS('color', /* red */'rgb(255, 0, 0)');
  }
});

test('should restore scroll positions', async ({ page, runAndTrace }) => {
  const traceViewer = await runAndTrace(async () => {
    await page.setContent(`
      <style>
        li { height: 20px; margin: 0; padding: 0; }
        div { height: 60px; overflow-x: hidden; overflow-y: scroll; background: green; padding: 0; margin: 0; }
      </style>
      <div>
        <ul>
          <li>Item 1</li>
          <li>Item 2</li>
          <li>Item 3</li>
          <li>Item 4</li>
          <li>Item 5</li>
          <li>Item 6</li>
          <li>Item 7</li>
          <li>Item 8</li>
          <li>Item 9</li>
          <li>Item 10</li>
        </ul>
      </div>
    `);

    await (await page.$('text=Item 8')).scrollIntoViewIfNeeded();
  });

  // Render snapshot, check expectations.
  const frame = await traceViewer.snapshotFrame('Scroll into view');
  expect(await frame.locator('div').evaluate(div => div.scrollTop)).toBe(136);
});

test('should restore control values', async ({ page, runAndTrace, asset }) => {
  const traceViewer = await runAndTrace(async () => {
    await page.setContent(`
      <input type=text value=old>
      <input type=checkbox checked>
      <input type=radio>
      <input type=file>
      <textarea>old</textarea>
      <select multiple>
        <option value=opt1>Hi</option>
        <option value=opt2 selected>Bye</option>
        <option value=opt3>Hello</option>
      </select>
      <script>
        document.querySelector('[type=text]').value = 'hi';
        document.querySelector('[type=checkbox]').checked = false;
        document.querySelector('[type=radio]').checked = true;
        document.querySelector('textarea').value = 'hello';
        document.querySelector('[value=opt1]').selected = true;
        document.querySelector('[value=opt2]').selected = false;
        document.querySelector('[value=opt3]').selected = true;
      </script>
    `);
    await page.locator('input[type="file"]').setInputFiles(asset('file-to-upload.txt'));
    await page.click('input');
  });

  // Render snapshot, check expectations.
  const frame = await traceViewer.snapshotFrame('Click');

  const text = frame.locator('[type=text]');
  await expect(text).toHaveAttribute('value', 'old');
  await expect(text).toHaveValue('hi');

  const checkbox = frame.locator('[type=checkbox]');
  await expect(checkbox).not.toBeChecked();
  expect(await checkbox.evaluate(c => c.hasAttribute('checked'))).toBe(true);

  const radio = frame.locator('[type=radio]');
  await expect(radio).toBeChecked();
  expect(await radio.evaluate(c => c.hasAttribute('checked'))).toBe(false);

  const textarea = frame.locator('textarea');
  await expect(textarea).toHaveText('old');
  await expect(textarea).toHaveValue('hello');

  expect(await frame.locator('option >> nth=0').evaluate(o => o.hasAttribute('selected'))).toBe(false);
  expect(await frame.locator('option >> nth=1').evaluate(o => o.hasAttribute('selected'))).toBe(true);
  expect(await frame.locator('option >> nth=2').evaluate(o => o.hasAttribute('selected'))).toBe(false);
  await expect(frame.locator('select')).toHaveValues(['opt1', 'opt3']);

  await expect(frame.locator('input[type=file]')).toHaveValue('');
});

test('should work with meta CSP', async ({ page, runAndTrace, browserName }) => {
  const traceViewer = await runAndTrace(async () => {
    await page.setContent(`
      <head>
        <meta http-equiv="Content-Security-Policy" content="script-src 'none'">
      </head>
      <body>
        <div>Hello</div>
      </body>
    `);
    await page.$eval('div', div => {
      const shadow = div.attachShadow({ mode: 'open' });
      const span = document.createElement('span');
      span.textContent = 'World';
      shadow.appendChild(span);
    });
  });

  // Render snapshot, check expectations.
  const frame = await traceViewer.snapshotFrame('Evaluate');
  // Should render shadow dom with post-processing script.
  await expect(frame.locator('span')).toHaveText('World');
});

test('should handle multiple headers', async ({ page, server, runAndTrace, browserName }) => {
  server.setRoute('/foo.css', (req, res) => {
    res.statusCode = 200;
    res.setHeader('vary', ['accepts-encoding', 'accepts-encoding']);
    res.end('body { padding: 42px }');
  });

  const traceViewer = await runAndTrace(async () => {
    await page.goto(server.EMPTY_PAGE);
    await page.setContent(`<head><link rel=stylesheet href="/foo.css"></head><body><div>Hello</div></body>`);
  });

  const frame = await traceViewer.snapshotFrame('Set content');
  await frame.locator('div').waitFor();
  await expect(frame.locator('body')).toHaveCSS('padding-left', '42px');
});

test('should handle src=blob', async ({ page, server, runAndTrace, browserName }) => {
  test.skip(browserName === 'firefox');

  const traceViewer = await runAndTrace(async () => {
    await page.setViewportSize({ width: 300, height: 300 });
    await page.goto(server.EMPTY_PAGE);
    await page.evaluate(async () => {
      const dataUrl = 'data:image/png;base64,iVBORw0KGgoAAAANSUhEUgAAAAoAAAASCAQAAADIvofAAAAABGdBTUEAALGPC/xhBQAAACBjSFJNAAB6JgAAgIQAAPoAAACA6AAAdTAAAOpgAAA6mAAAF3CculE8AAAAAmJLR0QA/4ePzL8AAAAHdElNRQfhBhAPKSstM+EuAAAAvUlEQVQY05WQIW4CYRgF599gEZgeoAKBWIfCNSmVvQMe3wv0ChhIViKwtTQEAYJwhgpISBA0JSxNIdlB7LIGTJ/8kpeZ7wW5TcT9o/QNBtvOrrWMrtg0sSGOFeELbHlCDsQ+ukeYiHNFJPHBDRKlQKVEbFkLUT3AiAxI6VGCXsWXAoQLBUl5E7HjUFwiyI4zf/wWoB3CFnxX5IeGdY8IGU/iwE9jcZrLy4pnEat+FL4hf/cbqREKo/Cf6W5zASVMeh234UtGAAAAJXRFWHRkYXRlOmNyZWF0ZQAyMDE3LTA2LTE2VDE1OjQxOjQzLTA3OjAwd1xNIQAAACV0RVh0ZGF0ZTptb2RpZnkAMjAxNy0wNi0xNlQxNTo0MTo0My0wNzowMAYB9Z0AAAAASUVORK5CYII=';
      const blob = await fetch(dataUrl).then(res => res.blob());
      const url = window.URL.createObjectURL(blob);
      const img = document.createElement('img');
      img.src = url;
      const loaded = new Promise(f => img.onload = f);
      document.body.appendChild(img);
      await loaded;
    });
  });

  const frame = await traceViewer.snapshotFrame('Evaluate');
  const size = await frame.locator('img').evaluate(e => (e as HTMLImageElement).naturalWidth);
  expect(size).toBe(10);
});

test('should handle file URIs', async ({ page, runAndTrace, browserName }) => {
  test.skip(browserName !== 'chromium');

  const traceViewer = await runAndTrace(async () => {
    await page.goto(pathToFileURL(path.join(__dirname, '..', 'assets', 'one-style.html')).href);
  });

  const frame = await traceViewer.snapshotFrame('Navigate');
  await expect(frame.locator('body')).toHaveCSS('background-color', 'rgb(255, 192, 203)');
});

test('should preserve currentSrc', async ({ browser, server, showTraceViewer }) => {
  const traceFile = test.info().outputPath('trace.zip');
  const page = await browser.newPage({ deviceScaleFactor: 3 });
  await page.context().tracing.start({ snapshots: true, screenshots: true, sources: true });
  await page.setViewportSize({ width: 300, height: 300 });
  await page.goto(server.EMPTY_PAGE);
  await page.setContent(`
    <picture>
      <source srcset="digits/1.png 1x, digits/2.png 2x, digits/3.png 3x">
      <img id=target1 src="digits/0.png">
    </picture>
    <img id=target2 srcset="digits/4.png 1x, digits/5.png 2x, digits/6.png 3x">
  `);
  await page.context().tracing.stop({ path: traceFile });
  await page.close();

  const traceViewer = await showTraceViewer([traceFile]);
  const frame = await traceViewer.snapshotFrame('Set content');
  await expect(frame.locator('#target1')).toHaveAttribute('src', server.PREFIX + '/digits/3.png');
  await expect(frame.locator('#target2')).toHaveAttribute('src', server.PREFIX + '/digits/6.png');
});

test('should register custom elements', async ({ page, server, runAndTrace }) => {
  const traceViewer = await runAndTrace(async () => {
    await page.goto(server.EMPTY_PAGE);
    await page.evaluate(() => {
      customElements.define('my-element', class extends HTMLElement {
        constructor() {
          super();
          const shadow = this.attachShadow({ mode: 'open' });
          const span = document.createElement('span');
          span.textContent = 'hello';
          shadow.appendChild(span);
          shadow.appendChild(document.createElement('slot'));
        }
      });
    });
    await page.setContent(`
      <style>
        :not(:defined) {
          visibility: hidden;
        }
      </style>
      <MY-element>world</MY-element>
    `);
  });

  const frame = await traceViewer.snapshotFrame('Set content');
  await expect(frame.getByText('worldhello')).toBeVisible();
});

test('should highlight target elements', async ({ page, runAndTrace, browserName }) => {
  const traceViewer = await runAndTrace(async () => {
    await page.setContent(`
      <div>t1</div>
      <div>t2</div>
      <div id=div3>t3</div>
      <div>t4</div>
      <div>t5</div>
      <div>t6</div>
      <div>multi</div>
      <div>multi</div>
    `);
    await page.click('text=t1');
    await page.innerText('text=t2');
    await (await page.$('text=t3')).click();
    await (await page.$('text=t4')).innerText();
    await page.locator('text=t5').innerText();
    await expect(page.locator('text=t6')).toHaveText(/t6/i);
    await expect(page.locator('text=multi')).toHaveText(['a', 'b'], { timeout: 1000 }).catch(() => {});
    await page.mouse.move(123, 234);
    await page.getByText(/^t\d$/).click().catch(() => {});
    await expect(page.getByText(/t3|t4/)).toBeVisible().catch(() => {});

    const expectPromise = expect(page.getByText(/t3|t4/)).toHaveText(['t4']);
    await page.waitForTimeout(1000);
    await page.evaluate(() => document.querySelector('#div3').textContent = 'changed');
    await expectPromise;
  });

  async function highlightedDivs(frameLocator: FrameLocator) {
    return frameLocator.locator('div').evaluateAll(divs => {
      // See snapshotRenderer.ts for the exact color.
      return divs.filter(div => getComputedStyle(div).backgroundColor === 'rgba(111, 168, 220, 0.498)').map(div => div.textContent);
    });
  }

  const framePageClick = await traceViewer.snapshotFrame('Click');
  await expect.poll(() => highlightedDivs(framePageClick)).toEqual(['t1']);
  const box1 = await framePageClick.getByText('t1').boundingBox();
  const box2 = await framePageClick.locator('x-pw-pointer').boundingBox();
  const x1 = box1!.x + box1!.width / 2;
  const y1 = box1!.y + box1!.height / 2;
  const x2 = box2!.x + box2!.width / 2;
  const y2 = box2!.y + box2!.height / 2;
  expect(Math.abs(x1 - x2) < 2).toBeTruthy();
  expect(Math.abs(y1 - y2) < 2).toBeTruthy();

  const framePageInnerText = await traceViewer.snapshotFrame('Inner text');
  await expect.poll(() => highlightedDivs(framePageInnerText)).toEqual(['t2']);

  const frameHandleClick = await traceViewer.snapshotFrame('Click', 1);
  await expect.poll(() => highlightedDivs(frameHandleClick)).toEqual(['t3']);

  const frameHandleInnerText = await traceViewer.snapshotFrame('Inner text', 1);
  await expect.poll(() => highlightedDivs(frameHandleInnerText)).toEqual(['t4']);

  const frameLocatorInnerText = await traceViewer.snapshotFrame('Inner text', 2);
  await expect.poll(() => highlightedDivs(frameLocatorInnerText)).toEqual(['t5']);

  const frameExpect1 = await traceViewer.snapshotFrame('Expect', 0);
  await expect.poll(() => highlightedDivs(frameExpect1)).toEqual(['t6']);

  const frameExpect2 = await traceViewer.snapshotFrame('Expect', 1);
  await expect.poll(() => highlightedDivs(frameExpect2)).toEqual(['multi', 'multi']);
  await expect(frameExpect2.locator('x-pw-pointer')).not.toBeVisible();

  const frameMouseMove = await traceViewer.snapshotFrame('Mouse move');
  await expect(frameMouseMove.locator('x-pw-pointer')).toBeVisible();

  const frameClickStrictViolation = await traceViewer.snapshotFrame('Click', 2);
  await expect.poll(() => highlightedDivs(frameClickStrictViolation)).toEqual(['t1', 't2', 't3', 't4', 't5', 't6']);

  const frameExpectStrictViolation = await traceViewer.snapshotFrame('Expect', 2);
  await expect.poll(() => highlightedDivs(frameExpectStrictViolation)).toEqual(['t3', 't4']);

  const frameUpdatedListOfTargets = await traceViewer.snapshotFrame('Expect', 3);
  await expect.poll(() => highlightedDivs(frameUpdatedListOfTargets)).toEqual(['t4']);
});

test('should highlight target element in shadow dom', async ({ page, server, runAndTrace }) => {
  const traceViewer = await runAndTrace(async () => {
    await page.goto(server.PREFIX + '/shadow.html');
    await page.locator('button').click();
    await expect(page.locator('h1')).toHaveText('Hellow Shadow DOM v1');
  });

  const framePageClick = await traceViewer.snapshotFrame('Click');
  await expect(framePageClick.locator('button')).toHaveCSS('background-color', 'rgba(111, 168, 220, 0.498)');

  const frameExpect = await traceViewer.snapshotFrame('Expect');
  await expect(frameExpect.locator('h1')).toHaveCSS('background-color', 'rgba(111, 168, 220, 0.498)');
});

test('should highlight expect failure', async ({ page, server, runAndTrace }) => {
  test.info().annotations.push({ type: 'issue', description: 'https://github.com/microsoft/playwright-python/issues/2258' });
  const traceViewer = await runAndTrace(async () => {
    try {
      await page.goto(server.EMPTY_PAGE);
      await expect(page).toHaveTitle('foo', { timeout: 100 });
    } catch (e) {
    }
  });

  await expect(traceViewer.actionTitles.getByText('EXPECT')).toHaveCSS('color', 'rgb(176, 16, 17)');
  await traceViewer.showErrorsTab();
  await expect(traceViewer.errorMessages.nth(0)).toHaveText('Expect failed');
});

test('should show action source', async ({ showTraceViewer }) => {
  const traceViewer = await showTraceViewer([traceFile]);
  await traceViewer.selectAction('Click');
  const page = traceViewer.page;

  await page.click('text=Source');
  await expect(page.locator('.source-line-running')).toContainText('await page.getByText(\'Click\').click()');
  await expect(page.getByTestId('stack-trace-list').locator('.list-view-entry.selected')).toHaveText(/doClick.*trace-viewer\.spec\.ts:[\d]+/);

  await traceViewer.hoverAction('Wait for navigation');
  await expect(page.locator('.source-line-running')).toContainText('page.waitForNavigation()');
});

test('should follow redirects', async ({ page, runAndTrace, server, asset }) => {
  server.setRoute('/empty.html', (req, res) => {
    res.writeHead(200, { 'Content-Type': 'text/html' });
    res.end(`<div><img id=img src="image.png"></img></div>`);
  });
  server.setRoute('/image.png', (req, res) => {
    res.writeHead(301, { location: '/image-301.png' });
    res.end();
  });
  server.setRoute('/image-301.png', (req, res) => {
    res.writeHead(302, { location: '/image-302.png' });
    res.end();
  });
  server.setRoute('/image-302.png', (req, res) => {
    res.writeHead(200, { 'content-type': 'image/png' });
    res.end(fs.readFileSync(asset('digits/0.png')));
  });

  const traceViewer = await runAndTrace(async () => {
    await page.goto(server.EMPTY_PAGE);
    expect(await page.evaluate(() => (window as any).img.naturalWidth)).toBe(10);
  });
  const snapshotFrame = await traceViewer.snapshotFrame('Evaluate');
  await expect(snapshotFrame.locator('img')).toHaveJSProperty('naturalWidth', 10);
});

test('should include metainfo', async ({ showTraceViewer }) => {
  const traceViewer = await showTraceViewer([traceFile]);
  await traceViewer.page.locator('text=Metadata').click();
  const callLine = traceViewer.metadataTab.locator('.call-line');
  await expect(callLine.getByText('start time')).toHaveText(/start time:[\d/,: ]+/);
  await expect(callLine.getByText('duration')).toHaveText(/duration:[\dms]+/);
  await expect(callLine.getByText('engine')).toHaveText(/engine:[\w]+/);
  await expect(callLine.getByText('platform')).toHaveText(/platform:[\w]+/);
  await expect(callLine.getByText('width')).toHaveText(/width:[\d]+/);
  await expect(callLine.getByText('height')).toHaveText(/height:[\d]+/);
  await expect(callLine.getByText('pages')).toHaveText(/pages:1/);
  await expect(callLine.getByText('actions')).toHaveText(/actions:[\d]+/);
  await expect(callLine.getByText('events')).toHaveText(/events:[\d]+/);
});

test('should open two trace files', async ({ context, page, request, server, showTraceViewer }, testInfo) => {
  await (request as any)._tracing.start({ snapshots: true });
  await context.tracing.start({ snapshots: true, sources: true });
  {
    const response = await request.get(server.PREFIX + '/simple.json');
    await expect(response).toBeOK();
  }
  await page.goto(server.PREFIX + '/input/button.html');
  {
    const response = await request.head(server.PREFIX + '/simplezip.json');
    await expect(response).toBeOK();
  }
  await page.locator('button').click();
  await page.locator('button').click();
  {
    const response = await request.post(server.PREFIX + '/one-style.css');
    await expect(response).toBeOK();
  }
  const apiTrace = testInfo.outputPath('api.zip');
  const contextTrace = testInfo.outputPath('context.zip');
  await (request as any)._tracing.stop({ path: apiTrace });
  await context.tracing.stop({ path: contextTrace });

  const traceViewer = await showTraceViewer([contextTrace, apiTrace]);

  await traceViewer.selectAction('FETCH', 0);
  await traceViewer.selectAction('FETCH', 1);
  await traceViewer.selectAction('FETCH', 2);
  await expect(traceViewer.actionTitles).toHaveText([
    /Fetch "\/simple\.json"/,
    /Navigate to "\/input\/button\.html"/,
    /Fetch "\/simplezip\.json"/,
    /Click.*locator\('button'\)/,
    /Click.*locator\('button'\)/,
    /Fetch "\/one-style\.css"/,
  ]);

  await traceViewer.page.locator('text=Metadata').click();
  const callLine = traceViewer.page.locator('.call-line');
  // Should get metadata from the context trace
  await expect(callLine.getByText('start time')).toHaveText(/start time:[\d/,: ]+/);
  // duration in the metadata section
  await expect(callLine.getByText('duration').first()).toHaveText(/duration:[\dms]+/);
  await expect(callLine.getByText('engine')).toHaveText(/engine:[\w]+/);
  await expect(callLine.getByText('platform')).toHaveText(/platform:[\w]+/);
  await expect(callLine.getByText('width')).toHaveText(/width:[\d]+/);
  await expect(callLine.getByText('height')).toHaveText(/height:[\d]+/);
  await expect(callLine.getByText('pages')).toHaveText(/pages:1/);
  await expect(callLine.getByText('actions')).toHaveText(/actions:6/);
  await expect(callLine.getByText('events')).toHaveText(/events:[\d]+/);
});

test('should open two trace files of the same test (v6)', async ({ showTraceViewer, asset }) => {
  const traceViewer = await showTraceViewer([asset('test-trace1.zip'), asset('test-trace2.zip')]);
  // Same actions from different test runs should not be merged.
  await expect(traceViewer.actionTitles).toHaveText([
    /Before Hooks/,
    /Before Hooks/,
    /page.goto/, // Legacy trace does not have titles
    /page.goto/, // Legacy trace does not have titles
    /expect.toBe/,
    /After Hooks/,
    /expect.toBe/,
    /After Hooks/,
  ]);
});

test('should not crash with broken locator', async ({ page, runAndTrace, server }) => {
  test.info().annotations.push({ type: 'issue', description: 'https://github.com/microsoft/playwright/issues/21832' });
  const traceViewer = await runAndTrace(async () => {
    try {
      await page.locator('[class*=github-btn] a]').click();
    } catch (e) {
    }
  });
  await expect(traceViewer.page).toHaveTitle('Playwright Trace Viewer');
  const header = traceViewer.page.getByText('Playwright', { exact: true });
  await expect(header).toBeVisible();
});

test('should serve overridden request', async ({ page, runAndTrace, server }) => {
  server.setRoute('/custom.css', (req, res) => {
    res.writeHead(200, {
      'Content-Type': 'text/css',
    });
    res.end(`body { background: red }`);
  });
  await page.route('**/one-style.css', route => {
    void route.continue({
      url: server.PREFIX + '/custom.css'
    });
  });
  const traceViewer = await runAndTrace(async () => {
    await page.goto(server.PREFIX + '/one-style.html');
  });
  // Render snapshot, check expectations.
  const snapshotFrame = await traceViewer.snapshotFrame('Navigate');
  await expect(snapshotFrame.locator('body')).toHaveCSS('background-color', 'rgb(255, 0, 0)');
});

test('should display waitForLoadState even if did not wait for it', async ({ runAndTrace, server, page }) => {
  const traceViewer = await runAndTrace(async () => {
    await page.goto(server.EMPTY_PAGE);
    await page.waitForLoadState('load');
    await page.waitForLoadState('load');
  });
  await expect(traceViewer.actionTitles).toHaveText([
    /Navigate/,
    /Wait for load state "load"/,
    /Wait for load state "load"/,
  ]);
});

test('should display language-specific locators', async ({ runAndTrace, server, page, toImpl }) => {
  toImpl(page).attribution.playwright.options.sdkLanguage = 'python';
  const traceViewer = await runAndTrace(async () => {
    await page.setContent('<button>Submit</button>');
    await page.getByRole('button', { name: 'Submit' }).click();
  });
  await expect(traceViewer.actionTitles).toHaveText([
    /Set content/,
    /Click.*get_by_role\("button", name="Submit"\)/,
  ]);
  toImpl(page).attribution.playwright.options.sdkLanguage = 'javascript';
});

test('should pick locator', async ({ page, runAndTrace, server }) => {
  const traceViewer = await runAndTrace(async () => {
    await page.goto(server.EMPTY_PAGE);
    await page.setContent('<button>Submit</button>');
  });
  const snapshot = await traceViewer.snapshotFrame('Set content');
  await traceViewer.page.getByTitle('Pick locator').click();
  await snapshot.locator('button').click();
  await expect(traceViewer.page.locator('.cm-wrapper').first()).toContainText(`getByRole('button', { name: 'Submit' })`);
  await expect(traceViewer.page.locator('.cm-wrapper').last()).toContainText(`- button "Submit"`);
});

test('should update highlight when typing locator', async ({ page, runAndTrace, server }) => {
  const traceViewer = await runAndTrace(async () => {
    await page.goto(server.EMPTY_PAGE);
    await page.setContent('<button>Submit</button>');
  });
  const snapshot = await traceViewer.snapshotFrame('Set content');
  await traceViewer.page.getByText('Locator').click();
  await traceViewer.page.locator('.CodeMirror').first().click();
  await traceViewer.page.keyboard.type('button');

  const buttonBox = roundBox(await snapshot.locator('button').boundingBox());
  await expect(snapshot.locator('x-pw-highlight')).toBeVisible();
  await expect.poll(async () => {
    return roundBox(await snapshot.locator('x-pw-highlight').boundingBox());
  }).toEqual(buttonBox);
});

test('should update highlight when typing snapshot', async ({ page, runAndTrace, server }) => {
  const traceViewer = await runAndTrace(async () => {
    await page.goto(server.EMPTY_PAGE);
    await page.setContent('<button>Submit</button>');
  });
  const snapshot = await traceViewer.snapshotFrame('Set content');
  await traceViewer.page.getByText('Locator').click();
  await traceViewer.page.locator('.CodeMirror').last().click();
  await traceViewer.page.keyboard.type('- button');
  const buttonBox = roundBox(await snapshot.locator('button').boundingBox());
  await expect(snapshot.locator('x-pw-highlight')).toBeVisible();
  await expect.poll(async () => {
    return roundBox(await snapshot.locator('x-pw-highlight').boundingBox());
  }).toEqual(buttonBox);
});

test('should open trace-1.31', async ({ showTraceViewer }) => {
  const traceViewer = await showTraceViewer([path.join(__dirname, '../assets/trace-1.31.zip')]);
  const snapshot = await traceViewer.snapshotFrame('Click');
  await expect(snapshot.locator('[__playwright_target__]')).toHaveText(['Submit']);
});

test('should open trace-1.37', async ({ showTraceViewer }) => {
  const traceViewer = await showTraceViewer([path.join(__dirname, '../assets/trace-1.37.zip')]);
  const snapshot = await traceViewer.snapshotFrame('page.goto');
  await expect(snapshot.locator('div')).toHaveCSS('background-color', 'rgb(255, 0, 0)');

  await traceViewer.showConsoleTab();
  await expect(traceViewer.consoleLineMessages).toHaveText(['hello {foo: bar}']);

  await traceViewer.showNetworkTab();
  await expect(traceViewer.networkRequests).toContainText([
    /index.htmlGET200text\/html/,
    /style.cssGET200x-unknown/
  ]);
});

test('should prefer later resource request with the same method', async ({ page, server, runAndTrace }) => {
  const html = `
    <body>
      <script>
        const link = document.createElement('link');
        link.rel = 'stylesheet';
        link.href = 'style.css';
        document.head.appendChild(link);

        if (!window.location.href.includes('reloaded'))
          window.location.href = window.location.href + '?reloaded';
        else
          link.onload = () => fetch('style.css', { method: 'HEAD' });
      </script>
      <div>Hello</div>
    </body>
  `;

  let reloadStartedCallback = () => {};
  const reloadStartedPromise = new Promise<void>(f => reloadStartedCallback = f);
  server.setRoute('/style.css', async (req, res) => {
    if (req.method === 'HEAD') {
      res.statusCode = 200;
      res.end('');
      return;
    }

    // Make sure reload happens before style arrives.
    await reloadStartedPromise;
    res.end('body { background-color: rgb(123, 123, 123) }');
  });
  server.setRoute('/index.html', (req, res) => res.end(html));
  server.setRoute('/index.html?reloaded', (req, res) => {
    reloadStartedCallback();
    res.end(html);
  });

  const traceViewer = await runAndTrace(async () => {
    const headRequest = page.waitForRequest(req => req.url() === server.PREFIX + '/style.css' && req.method() === 'HEAD');
    await page.goto(server.PREFIX + '/index.html');
    await headRequest;
    await page.locator('div').click();
  });
  const frame1 = await traceViewer.snapshotFrame('Navigate');
  await expect(frame1.locator('body')).toHaveCSS('background-color', 'rgb(123, 123, 123)');
  const frame2 = await traceViewer.snapshotFrame('Click');
  await expect(frame2.locator('body')).toHaveCSS('background-color', 'rgb(123, 123, 123)');
});

test('should ignore 304 responses', async ({ page, server, runAndTrace }) => {
  const html = `
    <head>
      <link rel=stylesheet href="style.css" />
    </head>
    <body>
      <div>Hello</div>
    </body>
  `;

  server.setRoute('/style.css', async (req, res) => {
    if (req.headers['if-modified-since']) {
      res.statusCode = 304; // not modified
      res.end();
      return;
    }
    res.setHeader('Cache-Control', 'public, max-age=31536000, no-cache');
    res.setHeader('Last-Modified', (new Date()).toISOString());
    res.end('body { background-color: rgb(123, 123, 123) }');
  });
  server.setRoute('/index.html', (req, res) => res.end(html));

  const traceViewer = await runAndTrace(async () => {
    const request1 = page.waitForEvent('requestfinished', req => req.url() === server.PREFIX + '/style.css');
    await page.goto(server.PREFIX + '/index.html');
    await request1;
    await page.waitForTimeout(1000);
    const request2 = page.waitForEvent('requestfinished', req => req.url() === server.PREFIX + '/style.css');
    await page.goto(server.PREFIX + '/index.html');
    await request2;
    await page.waitForTimeout(1000);
    await page.locator('div').click();
  });
  const frame = await traceViewer.snapshotFrame('Click');
  await expect(frame.locator('body')).toHaveCSS('background-color', 'rgb(123, 123, 123)');
});

test('should pick locator in iframe', async ({ page, runAndTrace, server }) => {
  /*
    iframe[id=frame1]
      div Hello1
      iframe
        div Hello2
        iframe[name=one]
          div HelloNameOne
        iframe[name=two]
          dev HelloNameTwo
  */
  const traceViewer = await runAndTrace(async () => {
    await page.goto(server.EMPTY_PAGE);
    await page.setContent(`<iframe id=frame1 srcdoc="<div>Hello1</div><iframe srcdoc='<div>Hello2</div><iframe name=one></iframe><iframe name=two></iframe><iframe></iframe>'>">`);
    const frameOne = page.frame({ name: 'one' });
    await frameOne.setContent(`<div>HelloNameOne</div>`);
    const frameTwo = page.frame({ name: 'two' });
    await frameTwo.setContent(`<div>HelloNameTwo</div>`);
    await page.evaluate('2+2');
  });
  await traceViewer.page.getByTitle('Pick locator').click();
  const cmWrapper = traceViewer.page.locator('.cm-wrapper').first();

  const snapshot = await traceViewer.snapshotFrame('Evaluate');

  await snapshot.frameLocator('#frame1').getByText('Hello1').click();
  await expect.soft(cmWrapper).toContainText(`locator('#frame1').contentFrame().getByText('Hello1')`);

  await snapshot.frameLocator('#frame1').frameLocator('iframe').getByText('Hello2').click();
  await expect.soft(cmWrapper).toContainText(`locator('#frame1').contentFrame().locator('iframe').contentFrame().getByText('Hello2')`, { timeout: 0 });

  await snapshot.frameLocator('#frame1').frameLocator('iframe').frameLocator('[name=one]').getByText('HelloNameOne').click();
  await expect.soft(cmWrapper).toContainText(`locator('#frame1').contentFrame().locator('iframe').contentFrame().locator('iframe[name="one"]').contentFrame().getByText('HelloNameOne')`, { timeout: 0 });

  await snapshot.frameLocator('#frame1').frameLocator('iframe').frameLocator('[name=two]').getByText('HelloNameTwo').click();
  await expect.soft(cmWrapper).toContainText(`locator('#frame1').contentFrame().locator('iframe').contentFrame().locator('iframe[name="two"]').contentFrame().getByText('HelloNameTwo')`, { timeout: 0 });
});

test('should highlight locator in iframe while typing', async ({ page, runAndTrace, server, platform }) => {
  /*
    iframe[id=frame1]
      div Hello1
      iframe
        div Hello2
        iframe[name=one]
          div HelloNameOne
        iframe[name=two]
          dev HelloNameTwo
  */
  const traceViewer = await runAndTrace(async () => {
    await page.goto(server.EMPTY_PAGE);
    await page.setContent(`<iframe id=frame1 srcdoc="<div>Hello1</div><iframe srcdoc='<div>Hello2</div><iframe name=one></iframe><iframe name=two></iframe><iframe></iframe>'>">`);
    const frameOne = page.frame({ name: 'one' });
    await frameOne.setContent(`<div>HelloNameOne</div>`);
    const frameTwo = page.frame({ name: 'two' });
    await frameTwo.setContent(`<div>HelloNameTwo</div>`);
    await page.evaluate('2+2');
  });

  const snapshot = await traceViewer.snapshotFrame('Evaluate');
  await traceViewer.page.getByText('Locator').click();
  await traceViewer.page.locator('.CodeMirror').first().click();

  const locators = [{
    text: `locator('#frame1').contentFrame().getByText('Hello1')`,
    element: snapshot.frameLocator('#frame1').locator('div', { hasText: 'Hello1' }),
    highlight: snapshot.frameLocator('#frame1').locator('x-pw-highlight'),
  }, {
    text: `locator('#frame1').contentFrame().locator('iframe').contentFrame().getByText('Hello2')`,
    element: snapshot.frameLocator('#frame1').frameLocator('iframe').locator('div', { hasText: 'Hello2' }),
    highlight: snapshot.frameLocator('#frame1').frameLocator('iframe').locator('x-pw-highlight'),
  }, {
    text: `locator('#frame1').contentFrame().locator('iframe').contentFrame().locator('iframe[name="one"]').contentFrame().getByText('HelloNameOne')`,
    element: snapshot.frameLocator('#frame1').frameLocator('iframe').frameLocator('iframe[name="one"]').locator('div', { hasText: 'HelloNameOne' }),
    highlight: snapshot.frameLocator('#frame1').frameLocator('iframe').frameLocator('iframe[name="one"]').locator('x-pw-highlight'),
  }];

  for (const locator of locators) {
    if (platform === 'darwin')
      await traceViewer.page.keyboard.press('Meta+a');
    else
      await traceViewer.page.keyboard.press('Control+a');
    await traceViewer.page.keyboard.press('Backspace');
    await traceViewer.page.keyboard.type(locator.text);
    const elementBox = await locator.element.boundingBox();
    const highlightBox = await locator.highlight.boundingBox();
    expect(Math.abs(elementBox.width - highlightBox.width)).toBeLessThan(5);
    expect(Math.abs(elementBox.height - highlightBox.height)).toBeLessThan(5);
    expect(Math.abs(elementBox.x - highlightBox.x)).toBeLessThan(5);
    expect(Math.abs(elementBox.y - highlightBox.y)).toBeLessThan(5);
  }
});

test('should preserve noscript when javascript is disabled', async ({ browser, server, showTraceViewer }) => {
  const traceFile = test.info().outputPath('trace.zip');
  const page = await browser.newPage({ javaScriptEnabled: false });
  await page.context().tracing.start({ snapshots: true, screenshots: true, sources: true });
  await page.goto(server.EMPTY_PAGE);
  await page.setContent(`
    <body>
      <noscript>javascript is disabled!</noscript>
    </body>
  `);
  await page.context().tracing.stop({ path: traceFile });
  await page.close();

  const traceViewer = await showTraceViewer([traceFile]);
  const frame = await traceViewer.snapshotFrame('Set content');
  await expect(frame.getByText('javascript is disabled!')).toBeVisible();
});

test('should remove noscript by default', async ({ browser, server, showTraceViewer, browserType }) => {
  const traceFile = test.info().outputPath('trace.zip');
  const page = await browser.newPage({ javaScriptEnabled: undefined });
  await page.context().tracing.start({ snapshots: true, screenshots: true, sources: true });
  await page.goto(server.EMPTY_PAGE);
  await page.setContent(`
      <noscript>Enable JavaScript to run this app.</noscript>
      <div>Always visible</div>
    `);
  await page.context().tracing.stop({ path: traceFile });
  await page.close();

  const traceViewer = await showTraceViewer([traceFile]);
  const frame = await traceViewer.snapshotFrame('Set content');
  await expect(frame.getByText('Always visible')).toBeVisible();
  await expect(frame.getByText('Enable JavaScript to run this app.')).toBeHidden();
});

test('should remove noscript when javaScriptEnabled is set to true', async ({ browser, server, showTraceViewer, browserType }) => {
  const traceFile = test.info().outputPath('trace.zip');
  const page = await browser.newPage({ javaScriptEnabled: true });
  await page.context().tracing.start({ snapshots: true, screenshots: true, sources: true });
  await page.goto(server.EMPTY_PAGE);
  await page.setContent(`
    <noscript>Enable JavaScript to run this app.</noscript>
    <div>Always visible</div>
  `);
  await page.context().tracing.stop({ path: traceFile });
  await page.close();

  const traceViewer = await showTraceViewer([traceFile]);
  const frame = await traceViewer.snapshotFrame('Set content');
  await expect(frame.getByText('Always visible')).toBeVisible();
  await expect(frame.getByText('Enable JavaScript to run this app.')).toBeHidden();
});

test('should open snapshot in new browser context', async ({ browser, page, runAndTrace, server }) => {
  const traceViewer = await runAndTrace(async () => {
    await page.goto(server.EMPTY_PAGE);
    await page.setContent('hello');
  });
  await traceViewer.snapshotFrame('Set content');
  const popupPromise = traceViewer.page.context().waitForEvent('page');
  await traceViewer.page.getByTitle('Open snapshot in a new tab').click();
  const popup = await popupPromise;

  // doesn't share sw.bundle.js
  const newPage = await browser.newPage();
  await newPage.goto(popup.url());
  await expect(newPage.getByText('hello')).toBeVisible();
  await newPage.close();
});

<<<<<<< HEAD
test('should copy snapshot file path in alert text', async ({ runAndTrace, page, server }) => {
  const traceViewer = await runAndTrace(async () => {
    await page.goto(server.EMPTY_PAGE);
    await page.setContent('hello');
  });
  await traceViewer.snapshotFrame('page.setContent');

  let alertMessage = '';
  traceViewer.page.on('dialog', async dialog => {
    alertMessage = dialog.message();
    await dialog.dismiss();
  });

  await traceViewer.page.getByTitle('Copy file path to clipboard').click();

  expect(alertMessage).toContain('Trace path copied to clipboard:');
  expect(alertMessage).toContain('.zip');
});

test('should show similar actions from library-only trace', async ({ showTraceViewer, asset }) => {
=======
test('should show similar actions from legacy library-only trace', async ({ showTraceViewer, asset }) => {
>>>>>>> c96558d0
  const traceViewer = await showTraceViewer([asset('trace-library-1.46.zip')]);
  await expect(traceViewer.actionTitles).toHaveText([
    /page\.setContent/,
    /locator\.getAttribute/,
    /locator\.isVisible.*locator\('div'\)/,
    /locator\.getAttribute/,
    /locator\.isVisible.*locator\('div'\)/,
  ]);
});

function parseMillis(s: string): number {
  const matchMs = s.match(/(\d+)ms/);
  if (matchMs)
    return +matchMs[1];
  const matchSeconds = s.match(/([\d.]+)s/);
  if (!matchSeconds)
    throw new Error('Failed to parse to millis: ' + s);
  return (+matchSeconds[1]) * 1000;
}

test('should show correct request start time', {
  annotation: { type: 'issue', description: 'https://github.com/microsoft/playwright/issues/31133' },
}, async ({ page, runAndTrace, server }) => {
  server.setRoute('/api', (req, res) => {
    setTimeout(() => {
      res.writeHead(200, { 'Content-Type': 'text/plain' });
      res.end('done');
    }, 1100);
  });
  const traceViewer = await runAndTrace(async () => {
    await page.goto(server.EMPTY_PAGE);
    await page.evaluate(() => {
      return fetch('/api').then(r => r.text());
    });
  });
  await traceViewer.selectAction('Evaluate');
  await traceViewer.showNetworkTab();
  await expect(traceViewer.networkRequests).toContainText([/apiGET200text/]);
  const line = traceViewer.networkRequests.getByText(/apiGET200text/);
  const start = await line.locator('.grid-view-column-start').textContent();
  const duration =  await line.locator('.grid-view-column-duration').textContent();
  expect(parseMillis(duration)).toBeGreaterThan(1000);
  expect(parseMillis(start)).toBeLessThan(1000);
});

test('should not record route actions', {
  annotation: { type: 'issue', description: 'https://github.com/microsoft/playwright/issues/30970' },
}, async ({ page, runAndTrace, server }) => {
  const traceViewer = await runAndTrace(async () => {
    await page.route('**/*', async route => {
      await route.fulfill({ contentType: 'text/html', body: 'Yo, page!' });
    });
    await page.goto(server.EMPTY_PAGE);
  });

  await expect(traceViewer.actionTitles).toHaveText([
    /Navigate to "\/empty.html"/,
  ]);
});

test('should not record network actions', {
  annotation: { type: 'issue', description: 'https://github.com/microsoft/playwright/issues/33558' },
}, async ({ page, runAndTrace, server }) => {
  const traceViewer = await runAndTrace(async () => {
    page.on('request', async request => {
      await request.allHeaders();
    });
    page.on('response', async response => {
      await response.text();
    });
    await page.goto(server.EMPTY_PAGE);
  });

  await expect(traceViewer.actionTitles).toHaveText([
    /Navigate.*empty.html/,
  ]);
});

test('should show baseURL in metadata pane', {
  annotation: { type: 'issue', description: 'https://github.com/microsoft/playwright/issues/31847' },
}, async ({ showTraceViewer }) => {
  const traceViewer = await showTraceViewer([traceFile]);
  await traceViewer.selectAction('Evaluate');
  await traceViewer.showMetadataTab();
  await expect(traceViewer.metadataTab).toContainText('baseURL:https://example.com');
});

test('should not leak recorders', {
  annotation: { type: 'issue', description: 'https://github.com/microsoft/playwright/issues/33086' },
}, async ({ showTraceViewer, platform }) => {
  const traceViewer = await showTraceViewer([traceFile]);

  const aliveCount = async () => {
    return await traceViewer.page.evaluate(() => {
      const weakSet = (window as any)._weakRecordersForTest || new Set();
      const weakList = [...weakSet];
      const aliveList = weakList.filter(r => !!r.deref());
      return aliveList.length;
    });
  };

  await traceViewer.page.getByRole('tab', { name: 'Locator' }).click();

  const forceRecorder = async (action: string) => {
    const frame = await traceViewer.snapshotFrame(action);

    await test.step(`highlighting "body" in "${action}"`, async () => {
      await traceViewer.page.locator('.CodeMirror').first().click();
      if (platform === 'darwin')
        await traceViewer.page.keyboard.press('Meta+a');
      else
        await traceViewer.page.keyboard.press('Control+a');
      await traceViewer.page.keyboard.press('Backspace');

      await expect(frame.locator('x-pw-highlight')).not.toBeVisible();
      await traceViewer.page.keyboard.type('body');
      await expect(frame.locator('x-pw-highlight')).toBeVisible();
    });

    return frame;
  };

  await expect(traceViewer.snapshotContainer.contentFrame().locator('body')).toContainText(`Hi, I'm frame`);

  const frame1 = await forceRecorder('Navigate');
  await expect(frame1.locator('body')).toContainText('Hello world');

  const frame2 = await forceRecorder('Evaluate');
  await expect(frame2.locator('button')).toBeVisible();

  await traceViewer.page.requestGC();
  await expect.poll(() => aliveCount()).toBeLessThanOrEqual(2); // two snapshot iframes

  const frame3 = await forceRecorder('Set viewport size');
  await expect(frame3.locator('body')).toContainText(`Hi, I'm frame`);

  const frame4 = await forceRecorder('Navigate');
  await expect(frame4.locator('body')).toContainText('Hello world');

  const frame5 = await forceRecorder('Evaluate');
  await expect(frame5.locator('button')).toBeVisible();

  await traceViewer.page.requestGC();
  await expect.poll(() => aliveCount()).toBeLessThanOrEqual(2); // two snapshot iframes
});

test('should serve css without content-type', async ({ page, runAndTrace, server }) => {
  server.setRoute('/one-style.css', (req, res) => {
    res.writeHead(200);
    res.end(`body { background: red }`);
  });
  const traceViewer = await runAndTrace(async () => {
    await page.goto(server.PREFIX + '/one-style.html');
  });
  const snapshotFrame = await traceViewer.snapshotFrame('Navigate');
  await expect(snapshotFrame.locator('body')).toHaveCSS('background-color', 'rgb(255, 0, 0)', { timeout: 0 });
});

test('canvas disabled title', async ({ runAndTrace, page, server }) => {
  const traceViewer = await runAndTrace(async () => {
    await page.goto(server.PREFIX + '/screenshots/canvas.html#canvas-on-edge');
    await rafraf(page, 5);
  });

  const snapshot = await traceViewer.snapshotFrame('Navigate');
  await expect(snapshot.locator('canvas')).toHaveAttribute('title', `Canvas content display is disabled.`);
});

test('canvas clipping', async ({ runAndTrace, page, server }) => {
  const traceViewer = await runAndTrace(async () => {
    await page.goto(server.PREFIX + '/screenshots/canvas.html#canvas-on-edge');
    await rafraf(page, 5);
  });

  // Enable canvas display
  await traceViewer.showSettings();

  const [msg] = await Promise.all([
    traceViewer.page.waitForEvent('console', { predicate: msg => msg.text().startsWith('canvas drawn:') }),
    traceViewer.displayCanvasContentSetting.click(),
  ]);
  expect(msg.text()).toEqual('canvas drawn: [0,91,11,20]');

  const snapshot = await traceViewer.snapshotFrame('Navigate');
  await expect(snapshot.locator('canvas')).toHaveAttribute('title', `Playwright couldn't capture full canvas contents because it's located partially outside the viewport.`);
});

test('canvas clipping in iframe', async ({ runAndTrace, page, server }) => {
  const traceViewer = await runAndTrace(async () => {
    await page.setContent(`
      <iframe src="${server.PREFIX}/screenshots/canvas.html#canvas-on-edge"></iframe>
    `);
    await page.locator('iframe').contentFrame().locator('canvas').scrollIntoViewIfNeeded();
    await rafraf(page, 5);
  });

  // Enable canvas display
  await traceViewer.showSettings();

  const [msg] = await Promise.all([
    traceViewer.page.waitForEvent('console', { predicate: msg => msg.text().startsWith('canvas drawn:') }),
    traceViewer.displayCanvasContentSetting.click(),
  ]);
  expect(msg.text()).toEqual('canvas drawn: [1,1,11,20]');

  const snapshot = await traceViewer.snapshotFrame('Evaluate');
  const canvas = snapshot.locator('iframe').contentFrame().locator('canvas');
  await expect(canvas).toHaveAttribute('title', 'Canvas contents are displayed on a best-effort basis based on viewport screenshots taken during test execution.');
});

test('should show only one pointer with multilevel iframes', async ({ page, runAndTrace, server, browserName }) => {
  test.fixme(browserName === 'firefox', 'Elements in iframe are not marked');

  server.setRoute('/level-0.html', (req, res) => {
    res.writeHead(200, { 'Content-Type': 'text/html' });
    res.end(`<iframe src="/level-1.html" style="position: absolute; left: 100px"></iframe>`);
  });
  server.setRoute('/level-1.html', (req, res) => {
    res.writeHead(200, { 'Content-Type': 'text/html' });
    res.end(`<iframe src="/level-2.html"></iframe>`);
  });
  server.setRoute('/level-2.html', (req, res) => {
    res.writeHead(200, { 'Content-Type': 'text/html' });
    res.end(`<button>Click me</button>`);
  });

  const traceViewer = await runAndTrace(async () => {
    await page.goto(server.PREFIX + '/level-0.html');
    await page.frameLocator('iframe').frameLocator('iframe').locator('button').click({ position: { x: 5, y: 5 } });
  });
  const snapshotFrame = await traceViewer.snapshotFrame('Click');
  await expect.soft(snapshotFrame.locator('x-pw-pointer')).not.toBeAttached();
  await expect.soft(snapshotFrame.frameLocator('iframe').locator('x-pw-pointer')).not.toBeAttached();
  await expect.soft(snapshotFrame.frameLocator('iframe').frameLocator('iframe').locator('x-pw-pointer')).toBeVisible();
});

test('should show a popover', async ({ runAndTrace, page, server, platform, browserName, macVersion }) => {
  test.skip(platform === 'darwin' && macVersion === 13 && browserName === 'webkit', 'WebKit on macOS 13.7 reliably fails on this test for some reason');
  const traceViewer = await runAndTrace(async () => {
    await page.setContent(`
      <button popovertarget="pop">Click me</button>
      <article id="pop" popover="auto">
        <div>I'm a popover</div>
      </article>
    `);
    await page.getByRole('button').click();
    await expect(page.locator('div')).toBeVisible();
  });

  const snapshot = await traceViewer.snapshotFrame('Expect');
  const popover = snapshot.locator('#pop');
  await expect.poll(() => popover.evaluate(e => e.matches(':popover-open'))).toBe(true);
});

test('should show a modal dialog', async ({ runAndTrace, page, platform, browserName, macVersion }) => {
  test.skip(platform === 'darwin' && macVersion === 13 && browserName === 'webkit', 'WebKit on macOS 13.7 reliably fails on this test for some reason');
  const traceViewer = await runAndTrace(async () => {
    await page.setContent(`
      <button>Show the dialog</button>
      <dialog>
        <p>This is a modal dialog</p>
      </dialog>
      <script>
        document.querySelector('button').addEventListener('click', () => {
          document.querySelector('dialog').showModal();
        });
      </script>
    `);
    await page.getByRole('button').click();
    await expect(page.locator('p')).toBeVisible();
  });

  const snapshot = await traceViewer.snapshotFrame('Expect');
  const dialog = snapshot.locator('dialog');
  await expect.poll(() => dialog.evaluate(e => e.matches(':open'))).toBe(true);
  await expect.poll(() => dialog.evaluate(e => e.matches(':modal'))).toBe(true);
});

test('should open settings dialog', async ({ showTraceViewer }) => {
  const traceViewer = await showTraceViewer([traceFile]);
  await traceViewer.selectAction('Navigate');
  await traceViewer.showSettings();
  await expect(traceViewer.settingsDialog).toBeVisible();
});

test('should toggle theme color', async ({ showTraceViewer, page }) => {
  const traceViewer = await showTraceViewer([traceFile]);
  await traceViewer.selectAction('Navigate');
  await traceViewer.showSettings();

  await expect(traceViewer.darkModeSetting).toBeChecked({ checked: false });

  await traceViewer.darkModeSetting.click();
  await expect(traceViewer.darkModeSetting).toBeChecked({ checked: true });
  await expect(traceViewer.page.locator('.dark-mode')).toBeVisible();

  await traceViewer.darkModeSetting.click();
  await expect(traceViewer.darkModeSetting).toBeChecked({ checked: false });
  await expect(traceViewer.page.locator('.light-mode')).toBeVisible();
});

test('should toggle canvas rendering', async ({ runAndTrace, page }) => {
  const traceViewer = await runAndTrace(async () => {
    await page.goto(`data:text/html,<!DOCTYPE html><body><div>Hello world</div><canvas /></body>`);
    await page.goto(`data:text/html,<!DOCTYPE html><body><div>Hello world</div></body>`);
  });

  let snapshotRequestPromise = traceViewer.page.waitForRequest(request => request.url().includes('/snapshot/'));

  // Click on the action with a canvas snapshot
  await traceViewer.selectAction('Navigate', 0);

  let snapshotRequest = await snapshotRequestPromise;

  expect(snapshotRequest.url()).not.toContain('shouldPopulateCanvasFromScreenshot');

  await traceViewer.showSettings();

  await expect(traceViewer.displayCanvasContentSetting).toBeChecked({ checked: false });
  await traceViewer.displayCanvasContentSetting.click();
  await expect(traceViewer.displayCanvasContentSetting).toBeChecked({ checked: true });

  // Deselect canvas
  await traceViewer.selectAction('Navigate', 1);

  snapshotRequestPromise = traceViewer.page.waitForRequest(request => request.url().includes('/snapshot/'));

  // Select canvas again
  await traceViewer.selectAction('Navigate', 0);

  snapshotRequest = await snapshotRequestPromise;

  expect(snapshotRequest.url()).toContain('shouldPopulateCanvasFromScreenshot');
});

test('should render blob trace received from message', async ({ showTraceViewer }) => {
  const traceViewer = await showTraceViewer([], { host: 'localhost' });

  await expect(traceViewer.page.locator('.drop-target')).toBeVisible();
  await expect(traceViewer.actionTitles).not.toBeVisible();

  await traceViewer.page.evaluate(trace => {
    const uint8Array = Uint8Array.from(atob(trace), c => c.charCodeAt(0));

    window.postMessage({
      method: 'load',
      params: {
        trace: new Blob([uint8Array], { type: 'application/zip' }),
      }
    }, '*');
  }, fs.readFileSync(traceFile, 'base64'));

  await expect(traceViewer.page.locator('.drop-target')).not.toBeVisible();
  await expect(traceViewer.actionTitles).toHaveText([
    /Create page/,
    /Navigate to "data:"/,
    /Set content/,
    /toHaveText.*locator/,
    /toBeHidden.*getByTestId/,
    /toBeHidden.*getByTestId/,
    /Evaluate/,
    /Evaluate/,
    /Click.*getByText\('Click'\)/,
    /Wait for navigation/,
    /Wait for event "response"/,
    /Wait for timeout/,
    /Navigate to "\/frames\/frame.html"/,
    /Set viewport size/,
  ]);
});

test("shouldn't render not-blob trace received from message", async ({ showTraceViewer }) => {
  const traceViewer = await showTraceViewer([], { host: 'localhost' });

  await expect(traceViewer.page.locator('.drop-target')).toBeVisible();
  await expect(traceViewer.actionTitles).not.toBeVisible();

  await traceViewer.page.evaluate(trace => {
    window.postMessage({
      method: 'load',
      params: {
        trace,
      }
    }, '*');
  }, fs.readFileSync(traceFile, 'base64'));

  await expect(traceViewer.page.locator('.drop-target')).toBeVisible();
  await expect(traceViewer.actionTitles).not.toBeVisible();
});

test('should not trip over complex urls in style tags', {
  annotation: { type: 'issue', description: 'https://github.com/microsoft/playwright/issues/35681' },
}, async ({ runAndTrace, page }) => {
  const traceViewer = await runAndTrace(async () => {
    await page.setContent(`
      <html>
        <head>
          <style>
          </style>
        </head>
        <body>
          <div>hello</div>
          <span>world</span>
        </body>
      </html>
    `);
    const css = `
      div {
        background-image: url(   'data:image/svg+xml,<svg xmlns="http://www.w3.org/2000/svg" viewBox="0 0 24 24"><defs><style>.cls-1{fill:none}</style></defs><title>Custom Title</title><polyline class="cls-1" points="1 2 3 4"/></svg>');
        color: rgb(1, 2, 3);
      }
      span {
        color: rgb(4, 5, 6);
        background-image: url("data:image/svg+xml,<svg xmlns='http://www.w3.org/2000/svg' viewBox='0 0 24 24'><defs><style>.cls-1{fill:none}</style></defs><title>Custom Title</title><polyline class='cls-1' points='1 2 3 4'/></svg>" );
      }
    `;
    await page.evaluate(css => document.querySelector('style').textContent = css, css);
  });

  const snapshot = await traceViewer.snapshotFrame('Evaluate');
  // Just "hello world", no gibberish from the <style>.
  await expect(snapshot.locator('body')).toHaveText('hello world');
  await expect(snapshot.locator('div')).toHaveCSS('color', 'rgb(1, 2, 3)');
  await expect(snapshot.locator('span')).toHaveCSS('color', 'rgb(4, 5, 6)');
});

test('should render locator descriptions', async ({ runAndTrace, page }) => {
  const traceViewer = await runAndTrace(async () => {
    await page.setContent('<input type="text" />');
    await page.locator('input').describe('main input').click({ button: 'right' });
  });

  await expect(traceViewer.page.locator('body')).toMatchAriaSnapshot(`
    - treeitem /Click.*main input/
  `);
});<|MERGE_RESOLUTION|>--- conflicted
+++ resolved
@@ -1470,7 +1470,6 @@
   await newPage.close();
 });
 
-<<<<<<< HEAD
 test('should copy snapshot file path in alert text', async ({ runAndTrace, page, server }) => {
   const traceViewer = await runAndTrace(async () => {
     await page.goto(server.EMPTY_PAGE);
@@ -1491,9 +1490,6 @@
 });
 
 test('should show similar actions from library-only trace', async ({ showTraceViewer, asset }) => {
-=======
-test('should show similar actions from legacy library-only trace', async ({ showTraceViewer, asset }) => {
->>>>>>> c96558d0
   const traceViewer = await showTraceViewer([asset('trace-library-1.46.zip')]);
   await expect(traceViewer.actionTitles).toHaveText([
     /page\.setContent/,
