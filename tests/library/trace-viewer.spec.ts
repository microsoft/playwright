--- conflicted
+++ resolved
@@ -1422,26 +1422,6 @@
   await expect(snapshotFrame.locator('body')).toHaveCSS('background-color', 'rgb(255, 0, 0)', { timeout: 0 });
 });
 
-<<<<<<< HEAD
-=======
-test.skip('should allow showing screenshots instead of snapshots', async ({ runAndTrace, page, server }) => {
-  const traceViewer = await runAndTrace(async () => {
-    await page.goto(server.PREFIX + '/one-style.html');
-    await page.waitForTimeout(1000); // ensure we could take a screenshot
-  });
-
-  const screenshot = traceViewer.page.getByAltText(`Screenshot of page.goto`);
-  const snapshot = (await traceViewer.snapshotFrame('page.goto')).owner();
-  await expect(snapshot).toBeVisible();
-  await expect(screenshot).not.toBeVisible();
-
-  await traceViewer.page.getByTitle('Settings').click();
-  await traceViewer.page.getByText('Show screenshot instead of snapshot').setChecked(true);
-
-  await expect(snapshot).not.toBeVisible();
-  await expect(screenshot).toBeVisible();
-});
-
 test('canvas clipping', async ({ runAndTrace, page, server }) => {
   const traceViewer = await runAndTrace(async () => {
     await page.goto(server.PREFIX + '/screenshots/canvas.html#canvas-on-edge');
@@ -1468,19 +1448,6 @@
   await expect(canvas).toHaveAttribute('title', `Playwright displays canvas contents on a best-effort basis. It doesn't support canvas elements inside an iframe yet. If this impacts your workflow, please open an issue so we can prioritize.`);
 });
 
-test.skip('should handle case where neither snapshots nor screenshots exist', async ({ runAndTrace, page, server }) => {
-  const traceViewer = await runAndTrace(async () => {
-    await page.goto(server.PREFIX + '/one-style.html');
-  }, { snapshots: false, screenshots: false });
-
-  await traceViewer.page.getByTitle('Settings').click();
-  await traceViewer.page.getByText('Show screenshot instead of snapshot').setChecked(true);
-
-  const screenshot = traceViewer.page.getByAltText(`Screenshot of page.goto > Action`);
-  await expect(screenshot).not.toBeVisible();
-});
-
->>>>>>> 131f8b39
 test('should show only one pointer with multilevel iframes', async ({ page, runAndTrace, server, browserName }) => {
   test.fixme(browserName === 'firefox', 'Elements in iframe are not marked');
 
