--- conflicted
+++ resolved
@@ -423,15 +423,12 @@
     await backend.connect(connectionString.toString());
     await backend.initialize();
   }).rejects.toThrow();
-<<<<<<< HEAD
+
+  await server.close();
+  await browser.close();
 });
 
 test('should support closing browsers', async ({ backend, connectedBrowser }) => {
   await backend.closeBrowser({ id: (connectedBrowser as any)._guid, reason: 'some reason' });
   expect(connectedBrowser.isConnected()).toBe(false);
-=======
-
-  await server.close();
-  await browser.close();
->>>>>>> f9cffd6c
 });