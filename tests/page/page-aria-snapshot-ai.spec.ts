--- conflicted
+++ resolved
@@ -88,15 +88,6 @@
   const href3 = await page.locator('aria-ref=f3e2').evaluate(e => e.ownerDocument.defaultView.location.href);
   expect(href3).toBe(server.PREFIX + '/frames/frame.html');
 
-<<<<<<< HEAD
-  const snapshot = await snapshotForAI(page);
-  expect(snapshot).toContainYaml(`
-    - generic [active] [ref=e1]:
-      - button "One" [ref=e2]
-      - button "Two"
-      - button "Three" [ref=e4]
-  `);
-=======
   {
     const locator = await (page.locator('aria-ref=e1') as any)._generateLocatorString();
     expect(locator).toBe(`locator('body')`);
@@ -110,7 +101,6 @@
     const locator = await (page.locator('aria-ref=f2e2').describe('foo bar') as any)._generateLocatorString();
     expect(locator).toBe(`locator('iframe[name=\"2frames\"]').contentFrame().locator('iframe[name=\"uno\"]').contentFrame().getByText('Hi, I\\'m frame')`);
   }
->>>>>>> bb54af98
 });
 
 it('should not generate refs for elements with pointer-events:none', async ({ page }) => {
