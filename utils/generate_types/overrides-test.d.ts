--- conflicted
+++ resolved
@@ -29,15 +29,9 @@
   ['line'] |
   ['list'] | ['list', ListReporterOptions] |
   ['github'] |
-<<<<<<< HEAD
   ['junit'] | ['junit', JUnitReporterOptions] |
   ['json'] | ['json', JsonReporterOptions] |
   ['html'] | ['html', HtmlReporterOptions] |
-=======
-  ['junit'] | ['junit', { outputFile?: string, stripANSIControlSequences?: boolean, includeProjectInTestName?: boolean }] |
-  ['json'] | ['json', { outputFile?: string }] |
-  ['html'] | ['html', { outputFolder?: string, open?: 'always' | 'never' | 'on-failure', host?: string, port?: number, attachmentsBaseURL?: string, title?: string }] |
->>>>>>> 31aa65a6
   ['null'] |
   [string] | [string, any]
 >;
