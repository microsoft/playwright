--- conflicted
+++ resolved
@@ -458,12 +458,8 @@
    * @param {Documentation.Member} argument 
    */
   const pushArg = (innerArgType, innerArgName, argument) => {
-<<<<<<< HEAD
-    let isNullable = ['int', 'bool', 'decimal', 'float'].includes(innerArgType);
-=======
-    let isEnum = enumTypes.has(innerArgType);
     let isNullable = nullableTypes.includes(innerArgType);
->>>>>>> be9fa743
+
     const requiredPrefix = argument.required ? "" : isNullable ? "?" : "";
     const requiredSuffix = argument.required ? "" : " = default";
     args.push(`${innerArgType}${requiredPrefix} ${innerArgName}${requiredSuffix}`);
